# translation of fr.po to
# translation of tr.po to
# Copyright (C) YEAR THE PACKAGE'S COPYRIGHT HOLDER
# This file is distributed under the same license as the PACKAGE package.
#
# Barış Metin <baris@uludag.org.tr>, 2005.
# Atilla Aktuna <aktuna@gmail.com>, 2006.
<<<<<<< HEAD
# Amine Chadly <amine.chadly@gmail.com>, 2007, 2008.
=======
# Amine Chadly <amine.chadly@gmail.com>, 2007.
# Ozan Çağlayan <ozan@pardus.org.tr>, 2008.
# Philippe Svetoslavsky <philsvet@gmail.com>, 2009.
>>>>>>> bda2c362
msgid ""
msgstr ""
"Project-Id-Version: fr\n"
"Report-Msgid-Bugs-To: \n"
<<<<<<< HEAD
"POT-Creation-Date: 2007-11-28 09:09+0200\n"
"PO-Revision-Date: 2008-01-16 22:04+0100\n"
"Last-Translator: Amine Chadly <amine.chadly@gmail.com>\n"
"Language-Team: French <pardus-translators@liste.pardus.org.tr>\n"
=======
"POT-Creation-Date: 2009-07-16 23:40+0300\n"
"PO-Revision-Date: 2009-08-26 20:37+0200\n"
"Last-Translator: Philippe Svetoslavsky <philsvet@gmail.com>\n"
"Language-Team: French <kde-i18n-doc@kde.org>\n"
>>>>>>> bda2c362
"MIME-Version: 1.0\n"
"Content-Type: text/plain; charset=UTF-8\n"
"Content-Transfer-Encoding: 8bit\n"
"X-Generator: Lokalize 0.3\n"
"Plural-Forms: nplurals=2; plural=(n > 1);\n"

#: yali4/gui/Ui/autopartquestion.py:78 yali4/gui/Ui/connectionlist.py:70
#: yali4/gui/Ui/datetimewidget.py:89 yali4/gui/Ui/exception.py:58
#: yali4/gui/Ui/goodbyewidget.py:46 yali4/gui/Ui/partedit.py:153
#: yali4/gui/Ui/summarywidget.py:67
msgid "Form"
msgstr "Form"

#: yali4/gui/Ui/autopartquestion.py:79
#, fuzzy
msgid ""
"There appears to be more than one resizeable partition. You can select a "
"partition from the list below or YALI will select one for you."
msgstr ""
"Il semble qu'il existe plusieurs partitions pour le redimensionnement. Vous "
"pouvez sélectionner une de ces partitions dans la liste ci-dessous ou YALI "
"choisira une."

#: yali4/gui/Ui/autopartquestion.py:80 yali4/gui/Ui/connectionlist.py:72
#: yali4/gui/Ui/dialog.py:59
msgid "X"
msgstr "X"

#: yali4/gui/Ui/autopartquestion.py:81
#, fuzzy
msgid "Automatically choose the partition to resize (recommended)"
msgstr ""
"Choisir la partition cible la plus convenante pour le redimensionnement"
"(recommandé)"

#: yali4/gui/Ui/autopartquestion.py:82
msgid "I will choose the target"
msgstr "Je vais choisir la partition cible moi-même"

#: yali4/gui/Ui/autopartquestion.py:83
msgid "Use Selected"
msgstr "Utilise ce qui est choisi"

#: yali4/gui/Ui/autopartwidget.py:109 yali4/gui/Ui/bootloaderwidget.py:75
#: yali4/gui/Ui/checkcdwidget.py:80 yali4/gui/Ui/keyboardwidget.py:59
#: yali4/gui/Ui/kickerwidget.py:26 yali4/gui/Ui/rescuegrubwidget.py:75
#: yali4/gui/Ui/rescuepasswordwidget.py:101
#: yali4/gui/Ui/rescuepisiwidget.py:66 yali4/gui/Ui/rescuewidget.py:83
#: yali4/gui/Ui/rootpasswidget.py:170 yali4/gui/Ui/setupuserswidget.py:174
#: yali4/gui/Ui/welcomewidget.py:90
msgid "Form1"
msgstr "Form1"

#: yali4/gui/Ui/autopartwidget.py:110
#, fuzzy
msgid ""
"<!DOCTYPE HTML PUBLIC \"-//W3C//DTD HTML 4.0//EN\" \"http://www.w3.org/TR/"
"REC-html40/strict.dtd\">\n"
"<html><head><meta name=\"qrichtext\" content=\"1\" /><style type=\"text/css"
"\">\n"
"p, li { white-space: pre-wrap; }\n"
"</style></head><body style=\" font-family:'Droid Sans'; font-size:10pt; font-"
"weight:400; font-style:normal;\">\n"
"<p style=\" margin-top:0px; margin-bottom:0px; margin-left:0px; margin-"
"right:0px; -qt-block-indent:0; text-indent:0px; font-size:8pt;\"><span style="
"\" font-size:12pt; font-weight:600;\">Partitioning method</span></p></body></"
"html>"
msgstr ""
"<html><head><meta name=\"qrichtext\" content=\"1\" /><style type=\"text/css"
"\">\n"
"p, li { white-space: pre-wrap; }\n"
"</style></head><body style=\" font-family:'Droid Sans'; font-size:8pt; font-"
"weight:400; font-style:normal;\">\n"
"<p style=\" margin-top:0px; margin-bottom:0px; margin-left:0px; margin-"
"right:0px; -qt-block-indent:0; text-indent:0px;\"><span style=\" font-"
"size:12pt; font-weight:600;\">1. Choisir la méthode de partitionnement:</"
"span></p></body></html>"

#: yali4/gui/Ui/autopartwidget.py:115
#, fuzzy
msgid ""
"Please choose a partitioning method and then a device to partition."
"<br>Device list will be updated based on the selected method."
msgstr ""
"Ici, vous pouvez sélectionner une des méthodes de partitionnement et le "
"disque qui va être partitionné.<br>La liste des disques sera mise à jour "
"selon la méthode choisie."

#: yali4/gui/Ui/autopartwidget.py:116
msgid "Automatic"
msgstr "Automatique"

#: yali4/gui/Ui/autopartwidget.py:117
#, fuzzy
msgid ""
"This option will try to find free disk space of suitable size. If no such "
"disk space exists, it will look for resizable partitions"
msgstr ""
"Cette option va essayer de trouver un espace disponible convenable ou des "
"partitions redimensionnables"

#: yali4/gui/Ui/autopartwidget.py:118
#, fuzzy
msgid "Try to use free space or resize current partitions"
msgstr ""
"Partitionner automatiquement en utilisant l'espace disponible ou en "
"redimensionnant les partitions courantes."

#: yali4/gui/Ui/autopartwidget.py:119
#, fuzzy
msgid ""
"This option will erase the entire disk. All the data on the disk will be "
"lost."
msgstr ""
"Cette opération va effacer votre disque. Toutes les données sur le disque "
"seront perdues!"

#: yali4/gui/Ui/autopartwidget.py:120
#, fuzzy
msgid "Delete all partitions"
msgstr "Supprimer toutes les partitions"

#: yali4/gui/Ui/autopartwidget.py:121
msgid "This option allows partitioning the disk to your wishes."
msgstr "Cette option permet de partitionner le disque selon vos désirs."

#: yali4/gui/Ui/autopartwidget.py:122
msgid "No, I'll partition my disk manually."
msgstr "Je vais partitionner mon disque manuellement"

<<<<<<< HEAD
#: yali/gui/Ui/autopartwidget.py:95
msgid "Yes, automatically partition and format selected disk!"
msgstr "Oui, partitionner et formatter automatiquement le disque dur sélectionné !"
=======
#: yali4/gui/Ui/autopartwidget.py:123
#, fuzzy
msgid ""
"<!DOCTYPE HTML PUBLIC \"-//W3C//DTD HTML 4.0//EN\" \"http://www.w3.org/TR/"
"REC-html40/strict.dtd\">\n"
"<html><head><meta name=\"qrichtext\" content=\"1\" /><style type=\"text/css"
"\">\n"
"p, li { white-space: pre-wrap; }\n"
"</style></head><body style=\" font-family:'Droid Sans'; font-size:10pt; font-"
"weight:400; font-style:normal;\">\n"
"<p style=\" margin-top:0px; margin-bottom:0px; margin-left:0px; margin-"
"right:0px; -qt-block-indent:0; text-indent:0px; font-size:8pt;\"><span style="
"\" font-size:12pt; font-weight:600;\">Disk selection</span></p></body></html>"
msgstr ""
"<html><head><meta name=\"qrichtext\" content=\"1\" /><style type=\"text/css"
"\">\n"
"p, li { white-space: pre-wrap; }\n"
"</style></head><body style=\" font-family:'Droid Sans'; font-size:8pt; font-"
"weight:400; font-style:normal;\">\n"
"<p style=\" margin-top:0px; margin-bottom:0px; margin-left:0px; margin-"
"right:0px; -qt-block-indent:0; text-indent:0px;\"><span style=\" font-"
"size:12pt; font-weight:600;\">1. Choisir la méthode de partitionnement:</"
"span></p></body></html>"

#: yali4/gui/Ui/autopartwidget.py:128
msgid "&nbsp;"
msgstr "&nbsp;"
>>>>>>> bda2c362

#: yali4/gui/Ui/bootloaderwidget.py:76
#, fuzzy
msgid ""
"<b>Write boot loader (GRUB) to the master boot record?</b>\n"
"\n"
"<p>Your system will not boot without a loader.</p>\n"
"\n"
"<p>If you don't install a boot loader or choose to install to root "
"partition, you will have to manually configure already-installed (if any) "
"loader to be able to boot your new Pardus installation.</p>"
msgstr ""
"<b>Installer le chargeur de démarrage (GRUB) sur le MBR du disque dur?</b>\n"
"\n"
"<p>Il faut un chargeur de démarrage pour démarrer votre système Pardus<p>\n"
"\n"
"Si aucun chargeur de démarrage n'est trouvé ou si ce dernier est installé "
"sur votre partition racine, il faudra configurer le chargeur de démarrage de "
"l'autre système d'exploitation (si vous en avez un) \n"
"afin de démarrer votre système Pardus.</p>"

#: yali4/gui/Ui/bootloaderwidget.py:81 yali4/gui/Ui/rescuegrubwidget.py:76
#, fuzzy
msgid "Select target to install boot loader"
msgstr "Sélectionner le disque pour installer le chargeur de démarrage"

#: yali4/gui/Ui/bootloaderwidget.py:82 yali4/gui/Ui/rescuegrubwidget.py:77
#, fuzzy
msgid "First bootable disk (recommended)"
msgstr "Installer sur le premier disque dur démarrable (recommandé)"

#: yali4/gui/Ui/bootloaderwidget.py:83 yali4/gui/Ui/rescuegrubwidget.py:78
#, fuzzy
msgid "Pardus installed partition"
msgstr "Installer sur la partition où Pardus est installé."

#: yali4/gui/Ui/bootloaderwidget.py:84 yali4/gui/Ui/rescuegrubwidget.py:79
#, fuzzy
msgid "Selected disk below"
msgstr "Installer sur le disque sélectionné ci-dessous"

#: yali4/gui/Ui/bootloaderwidget.py:85
msgid "Don't install bootloader"
msgstr "Ne pas installer le chargeur de démarrage."

#: yali4/gui/Ui/bootloaderwidget.py:86
msgid "Automatically add other operating systems to the GRUB Menu"
msgstr "Ajoute automatiquement d'autres systèmes d'exploitation au menu GRUB"

#: yali4/gui/Ui/checkcdwidget.py:81
msgid ""
"You can check the integrity of the packages in installation CD. Although "
"this is an optional step, we encourage you to do it in order to avoid any "
"possible errors in the installation process."
msgstr ""
"Vous pouvez vérifier l'intégrité des paquets du CD d'installation. Même s'il "
"s'agit d'une opération facultative, nous vous encourageons à le faire afin "
"d'éviter une erreur pour cause de CD défectueux lors de l'installation."

#: yali4/gui/Ui/checkcdwidget.py:82 yali4/gui/ScrCheckCD.py:56
#: yali4/installer.py:203
msgid "Check CD Integrity"
msgstr "Vérifier l'intégrité du CD"

#: yali4/gui/Ui/connectionlist.py:71
msgid ""
"To use PiSi History support, you may need to be online. You can use a "
"connection profile from the list below."
msgstr ""
"Pour utiliser l'historique, vous devez être en ligne. Vous pouvez utiliser "
"un profil de la liste ci-dessous."

#: yali4/gui/Ui/connectionlist.py:73
msgid "Connect"
msgstr "Se connecter"

#: yali4/gui/Ui/datetimewidget.py:90
msgid "The current time"
msgstr "L'heure actuelle"

#: yali4/gui/Ui/datetimewidget.py:91 yali4/gui/Ui/datetimewidget.py:92
msgid ":"
msgstr ":"

#: yali4/gui/Ui/datetimewidget.py:93
msgid "Time Zone"
msgstr "Fuseau Horaire"

#: yali4/gui/Ui/exception.py:60 yali4/__init__.py:69
msgid "Error"
msgstr "Erreur"

#: yali4/gui/Ui/exception.py:61
msgid ""
"<!DOCTYPE HTML PUBLIC \"-//W3C//DTD HTML 4.0//EN\" \"http://www.w3.org/TR/"
"REC-html40/strict.dtd\">\n"
"<html><head><meta name=\"qrichtext\" content=\"1\" /><style type=\"text/css"
"\">\n"
"p, li { white-space: pre-wrap; }\n"
"</style></head><body style=\" font-family:'Droid Sans'; font-size:8pt; font-"
"weight:400; font-style:normal;\">\n"
"<p style=\" margin-top:0px; margin-bottom:0px; margin-left:0px; margin-"
"right:0px; -qt-block-indent:0; text-indent:0px;\">Please fill a bug report "
"at <span style=\" font-weight:600;\">http://bugs.pardus.org.tr/</span> "
"attaching the following backtrace.</p></body></html>"
msgstr ""
"<!DOCTYPE HTML PUBLIC \"-//W3C//DTD HTML 4.0//EN\" \"http://www.w3.org/TR/"
"REC-html40/strict.dtd\">\n"
"<html><head><meta name=\"qrichtext\" content=\"1\" /><style type=\"text/css"
"\">\n"
"p, li { white-space: pre-wrap; }\n"
"</style></head><body style=\" font-family:'Droid Sans'; font-size:8pt; font-"
"weight:400; font-style:normal;\">\n"
"<p style=\" margin-top:0px; margin-bottom:0px; margin-left:0px; margin-"
"right:0px; -qt-block-indent:0; text-indent:0px;\">Merci de rédiger un "
"rapport de bug à l'adresse"
" <span style=\" font-weight:600;\">http://bugs.pardus.org.tr/</span> "
"en joignant la pile d'exécution (backtrace) suivante.</p></body></html>"

#: yali4/gui/Ui/exception.py:66
msgid "Show Backtrace"
msgstr "Afficher la pile d'exécution"

#: yali4/gui/Ui/exception.py:67 yali4/gui/Ui/rescuewidget.py:89
#: yali4/gui/ScrGoodbye.py:85 yali4/gui/ScrRescueFinish.py:87
#: yali4/gui/ScrSummary.py:71 yali4/installer.py:684
msgid "Reboot"
msgstr "Redémarrer"

#: yali4/gui/Ui/installwidget.py:71
msgid "Form3"
msgstr "Form3"

#: yali4/gui/Ui/installwidget.py:72
msgid "pix"
msgstr "pix"

#: yali4/gui/Ui/installwidget.py:73
msgid "Desc"
msgstr "Desc"

#: yali4/gui/Ui/installwidget.py:74
msgid "Installing Package: "
msgstr "Installation du paquet :"

#: yali4/gui/Ui/keyboardwidget.py:60
msgid "Choose a keyboard layout:"
msgstr "Choisir la disposition du clavier :"

#: yali4/gui/Ui/keyboardwidget.py:61
msgid "Test selected layout:"
msgstr "Tester la disposition du clavier choisie :"

#: yali4/gui/Ui/main.py:181
msgid "Yali4"
msgstr "Yali4"

#: yali4/gui/Ui/main.py:183
msgid "Screen Name"
msgstr "Nom de l'écran"

#: yali4/gui/Ui/main.py:185
msgid "Details about the screen"
msgstr "Détails à propos de l'écran"

#: yali4/gui/Ui/main.py:186 yali4/gui/YaliWindow.py:269
msgid "Release Notes"
msgstr "Notes de publication"

#: yali4/gui/Ui/main.py:187
msgid "Toggle Help"
msgstr "Montrer/Cacher l'aide"

#: yali4/gui/Ui/main.py:188
msgid "Previous Screen"
msgstr "Écran Précédent"

#: yali4/gui/Ui/main.py:189
msgid "Back"
msgstr "Retour"

#: yali4/gui/Ui/main.py:190
msgid "Next Screen"
msgstr "Écran Suivant"

#: yali4/gui/Ui/main.py:191
msgid "Next"
msgstr "Suivant"

#: yali4/gui/Ui/partedit.py:154
msgid "Partition 1 on FUJISTU - /dev/sda1"
msgstr "Partition 1 du FUJISTU - /dev/sda1"

#: yali4/gui/Ui/partedit.py:155
msgid "Use :"
msgstr "Utiliser comme :"

#: yali4/gui/Ui/partedit.py:156
msgid "Size :"
msgstr "Taille : "

#: yali4/gui/Ui/partedit.py:157 yali4/gui/Ui/partresize.py:89
msgid " MB"
msgstr "Mo"

#: yali4/gui/Ui/partedit.py:158
msgid "Format :"
msgstr "Format :"

#: yali4/gui/Ui/partedit.py:159
msgid "Yes, format this partition"
msgstr "Oui, formater cette partition"

#: yali4/gui/Ui/partedit.py:160
msgid "File System :"
msgstr "Système de fichiers :"

#: yali4/gui/Ui/partedit.py:161
msgid "Delete Partition"
msgstr "Supprimer la partition"

#: yali4/gui/Ui/partedit.py:162
msgid "Resize Partition"
msgstr "Redimensionner la partition"

#: yali4/gui/Ui/partedit.py:163
msgid "Changes will be applied after Summary Screen."
msgstr "Les modifications seront appliquées après l'écran de résumé."

#: yali4/gui/Ui/partedit.py:164
msgid "Refresh Disks"
msgstr "Rafraîchir les disques"

#: yali4/gui/Ui/partedit.py:165
msgid "Reset All Changes"
msgstr "Annuler tous les changements"

#: yali4/gui/Ui/partedit.py:166
msgid "Apply"
msgstr "Appliquer"

#: yali4/gui/Ui/partresize.py:82
msgid ""
"<!DOCTYPE HTML PUBLIC \"-//W3C//DTD HTML 4.0//EN\" \"http://www.w3.org/TR/"
"REC-html40/strict.dtd\">\n"
"<html><head><meta name=\"qrichtext\" content=\"1\" /><style type=\"text/css"
"\">\n"
"p, li { white-space: pre-wrap; }\n"
"</style></head><body style=\" font-family:'Sans Serif'; font-size:9pt; font-"
"weight:400; font-style:normal;\">\n"
"<p style=\" margin-top:0px; margin-bottom:0px; margin-left:0px; margin-"
"right:0px; -qt-block-indent:0; text-indent:0px;\"><span style=\" color:"
"#ffffff;\">Changes will be applied when you click \"</span><span style=\" "
"text-decoration: underline; color:#ffffff;\">Resize</span><span style=\" "
"color:#ffffff;\">\". To cancel the changes, click \"</span><span style=\" "
"text-decoration: underline; color:#ffffff;\">Cancel</span><span style=\" "
"color:#ffffff;\">\".</span></p>\n"
"<p style=\"-qt-paragraph-type:empty; margin-top:0px; margin-bottom:0px; "
"margin-left:0px; margin-right:0px; -qt-block-indent:0; text-indent:0px; "
"color:#ffffff;\"></p>\n"
"<p style=\" margin-top:0px; margin-bottom:0px; margin-left:0px; margin-"
"right:0px; -qt-block-indent:0; text-indent:0px; color:#ffffff;\"><span style="
"\" font-weight:600; text-decoration: underline;\">Warning:</span> A resizing "
"operation may corrupt the partition, rendering the data on it unreachable. "
"Make sure that you have backed up the data.<span style=\" font-weight:600;"
"\"> </span><span style=\" font-weight:600;\">Note that this operation cannot "
"be undone.</span></p></body></html>"
msgstr ""
"<!DOCTYPE HTML PUBLIC \"-//W3C//DTD HTML 4.0//EN\" \"http://www.w3.org/TR/"
"REC-html40/strict.dtd\">\n"
"<html><head><meta name=\"qrichtext\" content=\"1\" /><style type=\"text/css"
"\">\n"
"p, li { white-space: pre-wrap; }\n"
"</style></head><body style=\" font-family:'Sans Serif'; font-size:9pt; font-"
"weight:400; font-style:normal;\">\n"
"<p style=\" margin-top:0px; margin-bottom:0px; margin-left:0px; margin-"
"right:0px; -qt-block-indent:0; text-indent:0px;\"><span style=\" color:"
"#ffffff;\">Ces réglages sont appliquées quand vous cliquez \"</span><span "
"style=\" text-decoration: underline; color:#ffffff;\">Redimensionner</"
"span><span style=\" color:#ffffff;\">\"Cliquez ici pour annuler les "
"modifications \"</span><span style=\" text-decoration: underline; "
"color:#ffffff;"
"\">Annuler</span><span style=\" color:#ffffff;\">\".</span></p>\n"
"<p style=\"-qt-paragraph-type:empty; margin-top:0px; margin-bottom:0px; "
"margin-left:0px; margin-right:0px; -qt-block-indent:0; text-indent:0px; "
"color:#ffffff;\"></p>\n"
"<p style=\" margin-top:0px; margin-bottom:0px; margin-left:0px; margin-"
"right:0px; -qt-block-indent:0; text-indent:0px; color:#ffffff;\"><span style="
"\" font-weight:600; text-decoration: underline;\">Attention :</span> Le "
"redimensionnement risque d'endommager votre partition, rendant vos "
"données inaccessibles. Aussi, assurez-vous d'avoir une sauvegarde de cette "
"partition."
"<span style=\" font-weight:600;\"> </span><span style=\" font-weight:600;"
"\">Notez bien que cette opération est irréversible.</span></p></body></html>"

#: yali4/gui/Ui/partresize.py:90 yali4/gui/Ui/setupuserswidget.py:190
#: yali4/gui/Ui/summarywidget.py:68
msgid "Cancel"
msgstr "Annuler"

#: yali4/gui/Ui/partresize.py:91
msgid "Resize"
msgstr "Redimensionner"

#: yali4/gui/Ui/rescuepasswordwidget.py:102
msgid "User to change password of:"
msgstr "Utilisateur dont vous souhaitez changer le mot de passe :"

#: yali4/gui/Ui/rescuepasswordwidget.py:103
msgid "New password:"
msgstr "Nouveau mot de passe :"

#: yali4/gui/Ui/rescuepasswordwidget.py:104
msgid "New password (again):"
msgstr "Nouveau mot de passe (encore) :"

#: yali4/gui/Ui/rescuepasswordwidget.py:105
msgid "Update Password"
msgstr "Mettre-à-jour le mot de passe"

#: yali4/gui/Ui/rescuepisiwidget.py:67
msgid "Connection Status:"
msgstr "Statut de la connexion :"

#: yali4/gui/Ui/rescuepisiwidget.py:68
msgid "Not Connected"
msgstr "Non connecté"

#: yali4/gui/Ui/rescuepisiwidget.py:69
msgid ""
"To use PiSi's history feature, you may need to be online. Select connection "
"profile."
msgstr ""
"Pour utiliser l'historique de PiSi, vous devez être en ligne. Sélectionnez "
"un profil."

#: yali4/gui/Ui/rescuepisiwidget.py:70
msgid "Select Connection"
msgstr "Sélectionner un connexion"

#: yali4/gui/Ui/rescuepisiwidget.py:71
msgid "Operation to undo:"
msgstr "Opération à annuler :"

#: yali4/gui/Ui/rescuewidget.py:84
msgid "Select the partition Pardus is installed on"
msgstr "Sélectionner la partition où Pardus est installé."

#: yali4/gui/Ui/rescuewidget.py:85
msgid "Select operation and click <b>Next</b>..."
msgstr "Sélectionnez l'opération et cliquez sur <b>Suivant</b>..."

#: yali4/gui/Ui/rescuewidget.py:86
msgid "Reinstall GRUB (boot problems)"
msgstr "Réinstaller GRUB (problème de démarrage)"

#: yali4/gui/Ui/rescuewidget.py:87
msgid "PiSi history (undo package operations)"
msgstr "Historique PiSi (annuler les opérations sur les paquets)"

#: yali4/gui/Ui/rescuewidget.py:88
msgid "Change password (lost password)"
msgstr "Changer le mot de passe (mot de passe perdu)"

#: yali4/gui/Ui/rootpasswidget.py:171
msgid ""
"<p align=\"left\">System administrator user (root) handles important system "
"maintanence tasks. Enter a password for this special user and do not forget "
"this password. Keep in mind that for privacy reasons, you shouldn't write "
"this password elsewhere.</p>"
msgstr ""
"<p align=\"left\">L'administrateur du système (root) est responsable des "
"opérations importantes de maintenance du système. Veuillez choisir un mot de "
"passe pour cet utilisateur spécial et surtout ne l'oubliez pas ! Pour des "
"raisons de "
"sécurité, veuillez ne pas écrire ce mot de passe autre part,</p>"

#: yali4/gui/Ui/rootpasswidget.py:172
msgid "System administrator password:"
msgstr "Mot de passe de l'administrateur :"

#: yali4/gui/Ui/rootpasswidget.py:173
msgid "System administrator password (again):"
msgstr "Mot de passe de l'administrateur (seconde fois) :"

#: yali4/gui/Ui/rootpasswidget.py:182
msgid "Hostname:"
msgstr "Nom d'hôte :"

#: yali4/gui/Ui/setupuserswidget.py:175
msgid "Real Name:"
msgstr "Nom réel :"

#: yali4/gui/Ui/setupuserswidget.py:176
msgid "User Name:"
msgstr "Nom de l'utilisateur :"

#: yali4/gui/Ui/setupuserswidget.py:177
msgid "Password:"
msgstr "Mot de passe :"

#: yali4/gui/Ui/setupuserswidget.py:178
msgid "Password (again):"
msgstr "Mot de passe (seconde fois) :"

#: yali4/gui/Ui/setupuserswidget.py:179
msgid "User ID"
msgstr "Identifiant de l'utilisateur :"

#: yali4/gui/Ui/setupuserswidget.py:180
msgid "Give administrator privileges to this user"
msgstr "Donner les privilèges d'administrateur à cet utilisateur"

#: yali4/gui/Ui/setupuserswidget.py:181
msgid "Not recommended"
msgstr "Non recommandé"

#: yali4/gui/Ui/setupuserswidget.py:182
msgid "Do not ask any password to this user"
msgstr "Ne pas demander de mot de passe à cet utilisateur"

#: yali4/gui/Ui/setupuserswidget.py:183
msgid "Advanced"
msgstr "Avancé"

#: yali4/gui/Ui/setupuserswidget.py:184
msgid "Edit Selected User"
msgstr "Modifier l'utilisateur sélectionné"

#: yali4/gui/Ui/setupuserswidget.py:185
msgid "Delete Selected User"
msgstr "Supprimer l'utilisateur sélectionné"

#: yali4/gui/Ui/setupuserswidget.py:186
msgid "Auto Login User :"
msgstr "Identification automatique de l'utilisateur :"

#: yali4/gui/Ui/setupuserswidget.py:187
msgid "Auto Login Disabled"
msgstr "Identification automatique désactivée"

#: yali4/gui/Ui/setupuserswidget.py:188
msgid "Users:"
msgstr "Utilisateurs :"

#: yali4/gui/Ui/setupuserswidget.py:189 yali4/gui/ScrUsers.py:262
#: yali4/gui/ScrUsers.py:304 yali4/gui/ScrUsers.py:363
msgid "Create User"
msgstr "Créer l'utilisateur"

#: yali4/gui/Ui/summarywidget.py:69
msgid "Begin Install"
msgstr "Débuter l'installation"

#: yali4/gui/Ui/summarywidget.py:70
msgid ""
"If you check this, Yalı will install all language packages in this release"
msgstr "Si vous cochez cette case, Yali installera tous les paquets de langue"

#: yali4/gui/Ui/summarywidget.py:71
msgid "Install all language packages"
msgstr "Installer tous les paquets de langue"

#: yali4/gui/Ui/welcomewidget.py:91
msgid ""
"All software developed by TUBITAK/UEKAE is licensed under GNU/GPL. Other "
"software have their corresponding licenses. To install and/or use Pardus, "
"you must accept them. Do you accept GNU/GPL and other, corresponding "
"licences?"
msgstr ""
"La totalité des logiciels développés par TUBITAK/UEKAE est couverte par la "
"licence GNU/GPL. Les autres logiciels ont leurs propres licences. En "
"installant ou en utilisant Pardus, vous vous engagez à les accepter. Voulez "
"vous continuer ?"

#: yali4/gui/Ui/welcomewidget.py:92
msgid "Read GPL"
msgstr "Lire la GPL"

#: yali4/gui/Ui/welcomewidget.py:93
msgid "Reboot System"
msgstr "Redémarrer le système"

#: yali4/gui/Ui/welcomewidget.py:94
msgid "Yes, I accept."
msgstr "Oui, j'accepte."

#: yali4/gui/Ui/welcomewidget.py:95
msgid "No, I don't accept."
msgstr "Non, je refuse."

#: yali4/gui/debugger.py:28
msgid "Debug"
msgstr "Debug"

#: yali4/gui/descSlide.py:18
msgid ""
"Hello, there. The easiest-ever install tool YALI has begun Pardus "
"installation. It is now time to relax and learn about some of the features "
"of Pardus 2009 while it is being installed."
msgstr ""
"Pendant le temps d'installation de Pardus, YALI vous propose de découvrir "
"certaines des caractéristiques de la cuvée 2009 de Pardus."

#: yali4/gui/descSlide.py:19
msgid ""
"Pardus 2009 is a Linux distribution that everybody can easily install and "
"use. With Pardus 2009, you can do anything that you could otherwise do with "
"other operating systems. With its fast, secure and stable infrastructure, "
"Pardus opens the path to software libre."
msgstr ""
"Pardus 2009 est une distribution Linux que tout le monde peut installer et "
"utiliser facilement. "
"Avec Pardus 2009, vous pouvez faire tout ce que vous faisiez avec d'autres "
"systèmes d'exploitation. "
"Grâce à son infrastructure rapide, sécurisée et stable, Pardus trace la voie "
"vers le monde du libre."

#: yali4/gui/descSlide.py:20
msgid ""
"Pardus 2009 comes preinstalled with the open source desktop environment KDE "
"4.2. You will have a much better desktop experience compared to what you "
"have seen so far. Following the installation, you can choose to use the "
"classical desktop view that includes icons to your files and folders, or you "
"can have any number of the preinstalled plasma widgets on your desktop and "
"add interesting functionality to your view. You can have an analog clock on "
"your desktop; even more, you can have a real-time weather report, your notes "
"and RSS feeds right on your desktop."
msgstr ""
"Pardus 2009 vous offre la meilleure intégration de l'environnement de bureau "
"KDE 4.2. "
"Juste après l'installation, vous pourrez choisir d'utiliser la vue de bureau "
"classique, avec des raccourcis vers vos fichiers et  dossiers, ou alors vous "
"pouvez profiter des nombreux plasmoïdes disponibles et de leurs "
"fonctionnalités. Ils vous permettent par exemple d'avoir une horloge à "
"aiguilles, le bulletin météorologique, vos notes ou encore vos flux RSS "
"intégrés au bureau."

#: yali4/gui/descSlide.py:21
msgid ""
"With the arrival of KDE 4.2, Konqueror is replaced with a new and very "
"talented file manager, Dolphin. Dolphin is easy to use, and when it comes to "
"viewing folders, it allows you to sort them in various ways, adding "
"functionality like grouping and detailed information right on the spot. "
"Anything you may need on viewing folders, you have it with Dolphin."
msgstr ""
"Avec l'arrivée de KDE 4.2, Konqueror est remplacé par un nouveau et "
"talentueux gestionnaire de fichier, Dolphin. "
"Dolphin est très facile à utiliser. Il autorise plusieurs sortes de tri de "
"dossiers, peut les grouper et afficher des informations détaillées. Il "
"devrait satisfaire tous vos besoins."

#: yali4/gui/descSlide.py:22
msgid ""
"With Pardus 2009, Kpdf is replaced with Okular. Okular supports many file "
"formats and you can view all your files without any additional software, "
"take notes on bookmarks on them."
msgstr ""
"Avec Pardus 2009, Kpdf est remplacé par Okular. Okular prend en compte de "
"nombreux formats de fichier, vous permettant de visualiser tous vos "
"documents sans avoir besoin de lancer des logiciels spécifiques. Il autorise "
"la prise de notes et le marquage de pages."

#: yali4/gui/descSlide.py:23
msgid ""
"Pardus 2009 also includes other components updated with KDE 4.2. If you have "
"used Pardus before, you may want to check out the welcome tour to see what "
"those changes are."
msgstr ""
"Pardus 2009 inclut également d'autres composants mis-à-jour avec KDE 4.2. Si "
"vous avez déjà utilisé Pardus auparavant, nous vous invitons à regarder la "
"visite guidée qui vous fera découvrir ce qui a changé."

#: yali4/gui/descSlide.py:24
msgid ""
"Pardus includes many genuine technologies aiming for an easier use and "
"management. TASMA has been replaced with System Manager in Pardus 2009, but "
"you will still find all these management tools built into the System Manager "
"interface."
msgstr ""
"Pardus inclut des technologies originales, spécialement créées pour vous "
"faciliter la vie. TASMA a été remplacé par le gestionnaire du système, mais "
"vous retrouverez ses outils d'administration et de configuration dans "
"l'interface du gestionnaire du système."

#: yali4/gui/descSlide.py:25
msgid ""
"Kaptan (Turkish for 'Captain') is what welcomes you to your Pardus "
"installation. Using Kaptan, you can configure your desktop, changing the "
"taskbar's location, wallpaper and desktop theme, and internet connection "
"settings. Kaptan also allows you to add the Contribution Repository to your "
"package management settings. Even more, Kaptan includes options to set "
"intelligent search and an online Pardus Beginner's Tour."
msgstr ""
"Kaptan ('Capitaine' en turc) est l'assistant qui vous accueille à l'issue de "
"l'installation de la distribution. Avec lui, vous pouvez configurer votre "
"bureau, changer la place du tableau de bord, le fond d'écran, le thème de "
"bureau et votre connexion à Internet. Kaptan vous permet d'ajouter le dépôt "
"'Contrib' qui donnec accès à des logiciels supplémentaires. Kaptan peut "
"également activer la recherche intelligente et propose une visite guidée de "
"Pardus."

#: yali4/gui/descSlide.py:26
msgid ""
"It is possible to install hundreds of software found in Pardus' package "
"repositories with a single click. Using the Package Manager, you can install "
"PiSi packages with the click of a button, not having to deal with screen "
"after screen of detailed configuration options. After package installations, "
"all you need to do is to start the applications. It is all that easy!"
msgstr ""
"Il est possible d'installer des centaines de logiciels trouvés dans les "
"dépôts de paquets de Pardus avec un simple clic. À l'aide du gestionnaire de "
"paquets, vous pouvez installer des paquets PiSi en cliquant dans l'interface "
"graphique. Une fois les paquets installés, vous pouvez lancer l'application. "
"C'est aussi simple que ça !"

#: yali4/gui/descSlide.py:27
msgid ""
"Adding new users, changing boot order, starting or stopping system services "
"or rolling your system configuration back to a previous state has never been "
"easier. You can use the system managers for that and you can even add to "
"your desktop as widgets managers that you use frequently."
msgstr ""
"Ajouter de nouveaus utilisateurs, changer l'ordre de démarrage, démarrer ou "
"stopper des services, faire revenir votre système à un état antérieur n'a "
"jamais été aussi facile grâce aux gestionnaires du système correspondants. "
"Vous pouvez  même incruster dans votre bureau (sous forme de plasmoïdes) "
"ceux que vous utilisez le plus fréquemment."

#: yali4/gui/descSlide.py:28
msgid ""
"To connect to a wireless or 'wired' network is as easy as choosing a "
"connection profile with Pardus 2009. With the network manager's advanced "
"options, you can have different settings (e.g. static IP, a different DNS "
"server) for different connections with the profiles you create. Choosing a "
"different connection profile requires just two clicks."
msgstr ""
"Avec Pardus 2009, connecter un réseau câblé ou sans-fil est aussi simple que "
"choisir un profil de connexion. Dans les options avancées du gestionnaire de "
"réseau, vous pouvez attribuer différents paramètres (p. ex. IP statique, "
"serveur DNS différent) pour chaque connexion avec les profils que vous créez."
" Changer de profil se fait en deux clics."

#: yali4/gui/descSlide.py:29
msgid ""
"With Pardus 2009, Amarok has not only shed skin, but also changed "
"internally. It provides much more than listening to music. You now have the "
"option to read lyrics and learn about the singer or composer through "
"Wikipedia while listening to a song, or use the intelligent playlist feature "
"to group songs in various manners. As Amarok works seamlessly with most "
"player devices, you can drag and drop songs to your players without the need "
"for any external device drivers."
msgstr ""
"Avec Pardus 2009, Amarok n'a pas seulement été relooké, il a aussi changé à "
"l'intérieur. Il permet bien plus qu'écouter de la musique. Vous pouvez lire "
"les paroles des chansons et consulter la biographie des compositeurs et "
"interprètes, ou grouper les morçeaux de diverses manières avec la liste de "
"lecture intelligente. Vous pouvez glisser-déposer vos chansons vers votre "
"balladeur numérique sans avoir besoin d'installer des pilotes "
"supplémentaires."

#: yali4/gui/descSlide.py:30
msgid ""
"Mozilla Firefox is the preferred browser with its speed, security and "
"flexibility. With its addon support and a *very* rich addon repository, you "
"can add new functionality to Mozilla Firefox. You will find many of the most "
"visited websites along with Pardus-related websites in your bookmarks in its "
"Pardus default installation. Enjoy a fast and secure internet with the new "
"Mozilla Firefox 3.5."
msgstr ""
"Mozilla Firefox est le navigateur préféré pour sa vitesse, sa sécurité et sa "
"flexibilité. Avec ses *très* nombreux modules supplémentaires, vous pouvez "
"lui ajouter de nouvelles fonctionnalités. Vous trouverez dans les "
"marque-pages par défaut les liens vers les sites utiles de la communauté "
"Pardus. Profitez de l'Internet sûr et rapide avec Firefox 3.5."

#: yali4/gui/descSlide.py:31
msgid ""
"Connecting to your friends and contacts is really easy and seamlessly "
"integrated into the desktop with Pardus 2009. Using Kontact, you can send "
"and receive emails, manage your meetings, create address books, takes notes "
"and follow RSS feeds. Using Kopete, you can connect to popular networks like "
"MSN and GTalk, and chat online with your friends."
msgstr ""

#: yali4/gui/descSlide.py:32
msgid ""
"World's leading preferred libre office suite OpenOffice.org brings a word "
"processor, a spreadsheet, a presentation application, database, formula and "
"drawing tools to your desktop for your office needs at home, at your "
"workplace or school. With OpenOffice.org, you can view and edit documents "
"created in other office suites and share your documents with friends and "
"contacts that are using other office applications."
msgstr ""

#: yali4/gui/descSlide.py:33
#, fuzzy
msgid ""
"Gimp is an advanced image editing software. Allowing creation and editing of "
"common graphics and image file formats, it has abilities that professional "
"graphics artists and designers need and an ability to integrate new filters "
"easily with its addon system."
msgstr ""
"Gimp est un logiciel de retouche, de traitement et de dessin assisté par "
"ordinateur installé avec Pardus 2008. Gimp permet d'éditer tous les formats "
"images populaires et possède des capacités avancées qui vont satisfaire les "
"besions des graphistes professionnelles.\n"

#: yali4/gui/descSlide.py:34
msgid ""
"Pardus, along with the preinstalled games, has many games in its "
"repositories, allowing hours of fun with various kinds of games available "
"through the package manager."
msgstr ""

#: yali4/gui/descSlide.py:35
msgid ""
"Pardus 2009 is set to support most hardware right away. At the end of the "
"installation, when you start with Pardus, the graphics card and sound "
"hardware of your computer will be auto-detected , and the network devices "
"will be prepared for connections, whether it be wireless or 'wired'. Adding "
"a printer to your sistem is also really easy. All you need to do is plug the "
"printer in, and it is set. Pardus will install the correct driver and set "
"everything accordingly right away."
msgstr ""

#: yali4/gui/descSlide.py:36
msgid ""
"We have a support portal to help improve your Pardus experience and help "
"with problems you encounter. In the Özgürlükİçin portal, where content is "
"developed by volunteer contributors, you will find guides, package and game "
"introductions. If you happen to have any questions, the forum is waiting for "
"you. If you need support, or if you want to support, your first stop should "
"be www.ozgurlukicin.com"
msgstr ""

#: yali4/gui/DiskWidgets.py:87
#, fuzzy
msgid "Manual Partitioning selected."
msgstr "Partitionnement manuel sélectionné."

#: yali4/gui/DiskWidgets.py:192
#, python-format
msgid "'Install Root' size must be larger than %s MB."
msgstr "La racine de l'installation doit être de taille supérieure à '%s' Mo."

#: yali4/gui/DiskWidgets.py:222 yali4/gui/ScrBootloader.py:68
#: yali4/gui/ScrKahyaCheck.py:99 yali4/gui/ScrPartitionAuto.py:71
#: yali4/gui/ScrRescue.py:48
msgid "Can't find a storage device!"
msgstr "Impossible de trouver une périphérique de stockage!"

#: yali4/gui/DiskWidgets.py:238
#, python-format
msgid "%0.1f GB free"
msgstr "%0.1f Go disponible(s)"

#: yali4/gui/DiskWidgets.py:240
#, python-format
msgid "%d MB free"
msgstr "%d Mo disponible(s)"

#: yali4/gui/DiskWidgets.py:260 yali4/gui/GUIAdditional.py:166
#, python-format
msgid "Partition %d"
msgstr "Partition %d"

#: yali4/gui/DiskWidgets.py:268 yali4/gui/GUIAdditional.py:164
#: yali4/partition.py:124
msgid "Free Space"
msgstr "Espace Disponible"

#: yali4/gui/DiskWidgets.py:296
#, python-format
msgid ""
"Partition <b>%(partition)s (%(size)s)</b> <b>deleted</b> from device <b>%"
"(device)s</b>."
msgstr ""
"Partition <b>%(partition)s (%(size)s)</b> <b>est supprimée</b> du disque <b>%"
"(device)s</b>."

#: yali4/gui/DiskWidgets.py:326 yali4/partitionrequest.py:181
msgid "There is a request for the same Partition Type."
msgstr "Une zone est déjà réservée pour ce type de partition."

#: yali4/gui/DiskWidgets.py:349
#, python-format
msgid ""
"Partition <b>%(partition)s</b> will be <b>formatted</b> as <b>%(fsType)s</b>."
msgstr ""
"Partition <b>%(partition)s</b> sera <b>formatée</b> comme <b>%(fsType)s</b>."

#: yali4/gui/DiskWidgets.py:364 yali4/gui/ScrSummary.py:163
#, python-format
msgid "Partition <b>%(partition)s</b> <b>selected</b> as <b>%(type)s</b>."
msgstr "Partition <b>%(partition)s</b> <b>choisie</b> comme <b>%(type)s</b>."

#: yali4/gui/DiskWidgets.py:382
msgid ""
"GPT Disk tables does not support for extended partitions.\n"
"You need to delete one of primary partition from your disk table !"
msgstr ""
"Les tableaux de disque GPT ne supportent pas les partitions étendues.\n"
"Vous devez supprimer une des partitions primaires de votre disque!"

#: yali4/gui/DiskWidgets.py:384 yali4/gui/DiskWidgets.py:407
#, fuzzy
msgid "Too many primary partitions !"
msgstr "Plusieurs partitions primaires!"

#: yali4/gui/DiskWidgets.py:406
#, fuzzy
msgid ""
"You need to delete one of the primary or extended(if exists) partition from "
"your disk table !"
msgstr ""
"Les tableaux de disque GPT ne supportent pas les partitions étendues.\n"
"Vous devez supprimer une des partitions primaires de votre disque!"

#: yali4/gui/DiskWidgets.py:418
#, fuzzy
msgid "Error !"
msgstr "Erreur!"

#: yali4/gui/DiskWidgets.py:428
#, python-format
msgid ""
"Partition <b>%(partition)s</b> <b>added</b> to device <b>%(device)s</b> with "
"<b>%(size)s MB</b> as <b>%(fs)s</b>."
msgstr ""
"Partition <b>%(partition)s</b> <b>est ajoutée</b>au disque<b>%(device)s</"
"b>avec la taille <b>%(size)s MB</b> étant <b>%(fs)s</b>."

#: yali4/gui/DiskWidgets.py:454
msgid "Delete All Partitions"
msgstr "Supprimer toutes les partitions"

#: yali4/gui/DiskWidgets.py:534
msgid "Pardus will install here"
msgstr "Pardus sera installé ici"

#: yali4/gui/DiskWidgets.py:537
msgid "User files will store here"
msgstr "Les fichiers d'utilisateurs seront stockés ici"

#: yali4/gui/DiskWidgets.py:540
msgid "Swap will be here"
msgstr "Partition de Swap"

#: yali4/gui/DiskWidgets.py:543
msgid "Backup or archive files will store here"
msgstr "Les fichiers d'archives ou de sauvegardes seront stockés ici"

#: yali4/gui/DiskWidgets.py:562
#, python-format
msgid ""
"<b>Path:</b> %s<br>\n"
"                                  <b>Size:</b> %s<br>\n"
"                                  <b>FileSystem:</b> %s%s"
msgstr ""
"<b>Chemin:</b> %s<br>\n"
"                                  <b>Taille:</b> %s<br>\n"
"                                  <b>Système de Fichier:</b> %s%s"

#: yali4/gui/DiskWidgets.py:595 yali4/gui/ScrSummary.py:161
#, python-format
msgid "All partitions on device <b>%(device)s</b> has been deleted."
msgstr ""
"Toutes les partitions sur le disque <b>%(device)s</b> sont supprimées. "

#: yali4/gui/GUIAdditional.py:75
msgid ""
"<p><span style=\"color:#FFF\"><b>It seems this partition is not ready for "
"resizing.</b></span></p>"
msgstr ""
"<p><span style=\"color:#FFF\"><b>Il semble que cette partition n'est pas "
"pret pour le redimensionnement.</b></span></p>"

#: yali4/gui/GUIAdditional.py:88
#, python-format
msgid "Resizing to %s MB.."
msgstr "Redimensionnage à %s MB.."

#: yali4/gui/GUIAdditional.py:97
#, fuzzy
msgid "Filesystem Error"
msgstr "Système de Fichier :"

#: yali4/gui/GUIAdditional.py:104
#, python-format
msgid ""
"Partition <b>%(partition)s - %(fs)s</b> <b>resized</b> to <b>%(resizeTo)s "
"MB</b>, old size was <b>%(currentSize)s MB</b>"
msgstr ""
"Partition <b>%(partition)s - %(fs)s</b> <b>est redimensionnée/b> à <b>%"
"(resizeTo)s MB</b>, l'ancien taille étant <b>%(currentSize)s MB</b>"

#: yali4/gui/GUIAdditional.py:167
#, python-format
msgid "(%s) [%s] Size : %s - Free : %s"
msgstr "(%s) [%s] Taille : %s - Disponible : %s"

#: yali4/gui/GUIAdditional.py:186
#, python-format
msgid "%s (Boot Disk)"
msgstr ""

#: yali4/gui/GUIAdditional.py:246
#, python-format
msgid "Connecting to network <b>%s</b> ..."
msgstr ""

#: yali4/gui/GUIAdditional.py:252 yali4/gui/GUIAdditional.py:253
#, fuzzy
msgid "Connection failed"
msgstr "La vérification a échoué"

#: yali4/gui/GUIAdditional.py:256 yali4/gui/GUIAdditional.py:257
msgid "Connected"
msgstr ""

#: yali4/gui/GUIAdditional.py:291
msgid "Can't open License file!"
msgstr "Impossible d'ouvrir le fichier de licence!"

#: yali4/gui/GUIAdditional.py:302
msgid "Can't open Release Notes!"
msgstr "Impossible d'ouvrir le fichier des notes de publication!"

#: yali4/gui/runner.py:150
#, fuzzy
msgid "Error occured !"
msgstr "Une erreur non gérée est produite!"

#: yali4/gui/runner.py:166
#, fuzzy
msgid "Unhandled exception occured!"
msgstr "Une erreur non gérée est produite!"

#: yali4/gui/ScrAdmin.py:30
msgid "Set Administrator"
msgstr "Configuration d'administrateur"

#: yali4/gui/ScrAdmin.py:31
msgid "Admins have important rights on the system..."
msgstr "Les administrateurs ont des privilèges importantes sur le système"

#: yali4/gui/ScrAdmin.py:33
msgid ""
"\n"
"<font size=\"+2\">System administrator password and hostname</font>\n"
"\n"
"<font size=\"+1\">\n"
"<p>\n"
"You need to define a password for the \"root\" user that has full control "
"over the system.\n"
"Your password must be easy to remember (for you) but hard to guess (for "
"others). \n"
"You can use lower case or upper case letters, numbers and punctuation marks "
"in your password. \n"
"You should take care not to use letters not found in English to avoid "
"incompatibilities with other systems.\n"
"</p>\n"
"<p>\n"
"Here you can enter a name for your computer in the text box below. As your "
"computer will be \n"
"known with this name in the local network, it is advised to enter a "
"descriptive text.\n"
"Proceed with the installation after you make your selections.\n"
"</p>\n"
"<p>\n"
"Click Next button to proceed.\n"
"</p>\n"
"</font>\n"
msgstr ""
"\n"
"<font size=\"+2\">Mot de passe root et nom d'hôte</font>\n"
"\n"
"<font size=\"+1\">\n"
"<p>\n"
"Vous devez définir un mot de passe pour l'utilisateur root qui possède "
"toutes les privilèges concernant le système.\n"
"Le mot de passe doit être facile à souvenir (pour vous) mais difficile à "
"deviner (pour les autres).\n"
"Vous pouvez utiliser des miniscules ou majuscules, des chiffres et des "
"ponctuations dans votre mot de passe.\n"
"Pour assurer la compatibilité avec les autres systèmes, faites attention à "
"ne pas utiliser les caractères non présents dans l'alphabet anglais.\n"
"</p>\n"
"<p>\n"
"Ici, vous pouvez définir un nom pour votre ordinateur et l'écrire dans la "
"boîte ci-dessous. Puisque votre ordinateur sera connu dans le réseau local "
"avec ce nom, on vous conseille de choisir un nom descriptif.\n"
"</p>\n"
"<p>\n"
"Appuyer sur \"Suivant\" pour continuer.\n"
"</p>\n"
"</font>\n"

#: yali4/gui/ScrAdmin.py:66
#, fuzzy
msgid "<center>Caps Lock is on!</center>"
msgstr "<center><font color=\"#FF6D19\">Caps Lock est active!</font></center>"

#: yali4/gui/ScrAdmin.py:120 yali4/gui/ScrRescuePassword.py:114
#: yali4/gui/ScrUsers.py:196
#, fuzzy
msgid "Password is too short!"
msgstr "<font color=\"#FF6D19\">Le mot de passe est trop court!</font>"

<<<<<<< HEAD
#: yali/gui/ScrAdmin.py:117 yali/gui/ScrUsers.py:160
msgid "<font color=\"#FF6D19\">Passwords do not match!</font>"
msgstr "<font color=\"#FF6D19\">Les mots de passe ne sont pas identiques!</font>"
=======
#: yali4/gui/ScrAdmin.py:129 yali4/gui/ScrRescuePassword.py:111
#: yali4/gui/ScrUsers.py:193
#, fuzzy
msgid "Passwords do not match!"
msgstr ""
"<font color=\"#FF6D19\">Les mots de passe ne sont pas identiques!</font>"
>>>>>>> bda2c362

#: yali4/gui/ScrAdmin.py:134
#, fuzzy
msgid "Don't use your username as password !"
msgstr ""
"<font color=\"#FF6D19\">N'utilisez pas votre nom d'utilisateur ou nom propre "
"comme mot de passe.</font>"

#: yali4/gui/ScrAdmin.py:154
#, fuzzy
msgid "Hostname contains invalid characters!"
msgstr ""
"<font color=\"#FF6D19\">Le nom de l'utilisateur contient des caractères "
"invalides!</font>"

#: yali4/gui/ScrBootloader.py:37
msgid "Bootloader Choice"
msgstr "Choix du chargeur de démarrage"

#: yali4/gui/ScrBootloader.py:38
msgid "Configure the system boot..."
msgstr "Configuration du démarrage du système"

#: yali4/gui/ScrBootloader.py:40 yali4/gui/ScrRescueGrub.py:35
#, fuzzy
msgid ""
"\n"
"<font size=\"+2\">Boot loader setup</font>\n"
"<font size=\"+1\">\n"
"<p>\n"
"Pardus 2009 uses a boot manager called GRUB to start the operating system "
"you choose.\n"
"</p>\n"
"<p>If there are multiple operating systems in your computer, you can start "
"the one \n"
"you like using GRUB. Installing GRUB to the beginning of the boot disk is "
"the advised \n"
"option to avoid boot problems.  If you are sure you know what you are "
"doing, \n"
"you can change boot loader settings.\n"
"</p>\n"
"<p>\n"
"Please refer to Pardus Installing and Using \n"
"Guide for more information about GRUB boot \n"
"loader.\n"
"</p>\n"
"</font>\n"
msgstr ""
"\n"
"<font size=\"+2\">Configuration du chargeur de démarrage</font>\n"
"<font size=\"+1\">\n"
"<p>\n"
"Pardus 2008 utilise un chargeur de démarrage appelé GRUB pour démarrer le "
"système d'exploitation que vous sélectionnez.\n"
"</p>\n"
"<p>Si il existe plusieurs systèmes d'exploitations, vous pouvez démarrer ce "
"qui \n"
"vous convient grâce à GRUB. L'installation de GRUB au début du disque "
"démarrable est \n"
"recommandé pour empêcher les problèmes de démarrage. Si vous êtes sûr de ce "
"que vous faites, \n"
"vous pouvez modifier les paramètres du chargeur de démarrage.\n"
"</p>\n"
"<p>\n"
"Consulter le guide d'installation et d'utilisation de Pardus \n"
"pour plus d'informations concernant GRUB.\n"
"</p>\n"
"</font>\n"

#: yali4/gui/ScrCheckCD.py:29
msgid "Check your media"
msgstr "Vérifier votre support"

#: yali4/gui/ScrCheckCD.py:30
msgid "To ignore media corruptions you can check your media integrity..."
msgstr ""
"Vous pouvez vérifier l'intégrité de votre support pour ne pas avoir des "
"problèmes pendant l'installation"

#: yali4/gui/ScrCheckCD.py:32
msgid ""
"\n"
"<font size=\"+2\">Check CD Integrity!</font>\n"
"<font size=\"+1\"><p>\n"
"You can check if the packages included in the installation CD are saved "
"correctly into the CD. Performing this test is a highly important step in "
"making sure for a problem-free installation. If the test fails, try re-"
"burning the ISO image in a lower (e.g. 12x or less) speed.</p></font>\n"
msgstr ""
"\n"
"<font size=\"+2\">Vérifier l'intégrité du CD</font>\n"
"<font size=\"+1\"><p>\n"
"Vous pouvez vérifier l'intégrité du CD d'installation pour assurer une "
"installation sans problème. Si le test échoue, essayez de graver l'image ISO "
"avec une vitesse plus lente (12x ou inférieure).</p></font>\n"

#: yali4/gui/ScrCheckCD.py:50
msgid "<font color=\"#FFF\">Please wait while checking CD.</font>"
msgstr ""
"<font color=\"#FFF\">Veuillez patienter pendant la vérification du CD.</font>"

#: yali4/gui/ScrCheckCD.py:51
msgid "Stop Checking"
msgstr "Arrêter la vérification"

#: yali4/gui/ScrDateTime.py:28
msgid "Set your timezone"
msgstr "Configurer votre fuseau horaire"

#: yali4/gui/ScrDateTime.py:29
msgid "You can change your timezone, time or date settings..."
msgstr ""
"Vous pouvez changer votre fuseau horaire et modifier la date et l'heure"

#: yali4/gui/ScrDateTime.py:31
msgid ""
"\n"
"<font size=\"+2\">Time Zone settings</font>\n"
"<font size=\"+1\"><p>Here you can select your location and a timezone; and "
"set the date and time.\n"
"Your settings will update your hardware clock. Proceed with the installation "
"after you make your selections.</p></font>\n"
msgstr ""
"\n"
"<font size=\"+2\">Configuration du fuseau horaire</font>\n"
"<font size=\"+1\"><p>Ici, vous pouvez sélectionner votre location et fuseau "
"horaire, puis configurer la date et l'heure.\n"
"Les modifications vont mettre à jour l'horloge matérielle. Continuez avec "
"l'installation quand vous finissez la configuration.</p></font>\n"

#: yali4/gui/ScrGoodbye.py:43
msgid "Goodbye from YALI"
msgstr "YALI vous souhaite une bonne journée!"

#: yali4/gui/ScrGoodbye.py:44
msgid "Enjoy your fresh Pardus !..."
msgstr "Apprécier votre Pardus fraîchement installé!"

#: yali4/gui/ScrGoodbye.py:45
msgid ""
"\n"
"<font size=\"+2\">Congratulations</font>\n"
"\n"
"\n"
"<font size=\"+1\">\n"
"<p>\n"
"You have successfully installed Pardus, a very easy to use desktop system "
"on\n"
"your machine. Now you can start playing with your system and stay "
"productive\n"
"all the time.\n"
"</p>\n"
"<P>\n"
"Click on the Next button to proceed. One note: You remember your password,\n"
"don't you?\n"
"</p>\n"
"</font>\n"
msgstr ""
"\n"
"<font size=\"+2\">Félicitations</font>\n"
"\n"
"\n"
"<font size=\"+1\">\n"
"<p>\n"
"Pardus, un système d'exploitation très simple, est maintenant installé\n"
"avec succès sur votre machine. Vous pouvez maintenant jouer avec votre\n"
"système tout en restant constamment productif.\n"
"</p>\n"
"<p>\n"
"Cliquez sur le bouton \"Suivant\".pour continuer. Note : Vous vous souvenez "
"de \n"
"votre mot de passe, n'est-ce pas?\n"
"</p>\n"
"</font>\n"

#: yali4/gui/ScrGoodbye.py:71
msgid "Running post install operations.."
msgstr "Exécution des opérations post install est en cours.."

<<<<<<< HEAD
#: yali/gui/ScrGoodbye.py:200
msgid "Setting misc. package configurations..."
msgstr "Établissement des configurations de paquets divers..."

#: yali/gui/ScrGoodbye.py:201
msgid "Installing BootLoader..."
msgstr "Installation du chargeur de démarrage..."

#: yali/gui/ScrGoodbye.py:242
msgid ""
"<b>\n"
"<p>Press Reboot button to restart your system.</p>\n"
"</b>\n"
=======
#: yali4/gui/ScrGoodbye.py:85 yali4/gui/ScrRescueFinish.py:87
#, fuzzy
msgid "Press <b>Reboot</b> button to restart your system."
>>>>>>> bda2c362
msgstr ""
"<b>\n"
"<p>Cliquez le bouton 'Redémarrer' pour redémarrer le système.</p>\n"
"</b>\n"

#: yali4/gui/ScrGoodbye.py:87 yali4/gui/ScrRescueFinish.py:89
msgid "<b>Rebooting system. Please wait!</b>"
msgstr "<b>Redémarration en cours. Patientez s'il vous plaît.</b>"

#: yali4/gui/ScrInstall.py:63
msgid "Installing system..."
msgstr "Installation du système..."

#: yali4/gui/ScrInstall.py:64
#, fuzzy
msgid "Installing takes approximately 20 minutes depending on your hardware..."
msgstr "L'installation dure approximativement 30 minutes"

#: yali4/gui/ScrInstall.py:66
msgid ""
"\n"
"<font size=\"+2\">Installation started</font>\n"
"\n"
"<font size=\"+1\">\n"
"\n"
"<p>\n"
"Pardus is now being installed on your hard disk. \n"
"</p>\n"
"\n"
"<p>\n"
"The duration of this operation depends on the \n"
"capability and power of your system. Meanwhile,\n"
"you can enjoy some visual elements showing \n"
"the distinctive properties of Pardus, your \n"
"new operating system.\n"
"</p>\n"
"\n"
"<p>\n"
"Have fun!\n"
"</p>\n"
"</font>\n"
msgstr ""
"\n"
"<font size=\"+2\">Installation démarrée</font>\n"
"\n"
"<font size=\"+1\">\n"
"<p>\n"
"Pardus est en train d'être installé sur votre disque dur. \n"
"</p>\n"
"\n"
"<p>\n"
"La durée de l'installation dépend\n"
"des capacités de votre ordinateur.\n"
"Pendant ce temps, vous pouvez apprécier\n"
"quelques éléments visuels vous présentant\n"
"les propriétés distinctives de Pardus, \n"
"votre nouveau système d'exploitation \n"
"</p>\n"
"</font>\n"

#: yali4/gui/ScrInstall.py:123
msgid "Packages are being installed.."
msgstr "Installation des paquets.."

#: yali4/gui/ScrInstall.py:138
#, fuzzy, python-format
msgid "Installing: <b>%s</b><br>%s"
msgstr "Installation de : %s<br>%s"

#: yali4/gui/ScrInstall.py:143
#, fuzzy, python-format
msgid "Configuring package: <b>%s</b>"
msgstr "Configuration du paquet: %s"

#: yali4/gui/ScrInstall.py:166 yali4/gui/ScrPartitionManual.py:79
msgid "Warning"
msgstr "Attention"

#: yali4/gui/ScrInstall.py:167
#, fuzzy, python-format
msgid "Package install failed : <b>%s</b>"
msgstr "GRUB sera installé sur <b>%s</b>"

#: yali4/gui/ScrInstall.py:168
msgid "Do you want to retry ?"
msgstr ""

#: yali4/gui/ScrInstall.py:189
msgid "Creating baselayout for your system!"
msgstr "Création du système fondamental en cours!"

#: yali4/gui/ScrInstall.py:198
msgid "Configuring packages.."
msgstr "Configuration des paquets en cours.."

#: yali4/gui/ScrInstall.py:221
#, python-format
msgid ""
"An error during the installation of packages occured.\n"
"\n"
"This is possibly a broken Pardus CD or CD-ROM drive.\n"
"\n"
"Error:\n"
"%s\n"
msgstr ""
"Une erreur estsurvenue lors de l'installation de paquets.\n"
"\n"
"Cette erreur est peut être liée au CD Pardus ou à votre lecteur CD-ROM \n"
"\n"
"Erreur:\n"
"%s\n"

#: yali4/gui/ScrKahyaCheck.py:54
msgid "Kahya is working..."
msgstr "Kahya est en exécution"

#: yali4/gui/ScrKahyaCheck.py:55
msgid "Kahya will automatically install your system..."
msgstr "Kahya va automatiquement installer votre système"

#: yali4/gui/ScrKahyaCheck.py:56
msgid ""
"\n"
"<font size=\"+2\">Kicker Check !</font>\n"
"<p> Some help messages </p>\n"
msgstr ""
"\n"
"<font size=\"+2\">Vérification Kicker !</font>\n"
"<p> Quelques messages d'aide </p>\n"

#: yali4/gui/ScrKeyboard.py:31
msgid "Set your keyboard layout"
msgstr "Choisir le schéma du clavier"

#: yali4/gui/ScrKeyboard.py:32
msgid "Use your keyboard layout..."
msgstr "Utiliser votre propre schéma du clavier"

#: yali4/gui/ScrKeyboard.py:34
msgid ""
"\n"
"<font size=\"+2\">Keyboard Setup</font>\n"
"<font size=\"+1\">\n"
"<p>\n"
"Here you can select the type of your keyboard and the language map you want "
"to use. You can test your selection's result in the test box. \n"
"Proceed with the installation after you make your selections.\n"
"</p>\n"
"</font>\n"
msgstr ""
"\n"
"<font size=\"+2\">Configuration du Clavier</font>\n"
"<font size=\"+1\">\n"
"<p>\n"
"Ici, vous pouvez sélectionner et tester le schéma de clavier qui vous "
"convient.\n"
"Continuer avec l'installation après avoir configuré le schéma.\n"
"</p>\n"
"</font>\n"

#: yali4/gui/ScrPartitionAuto.py:37
msgid "Choose Partitioning"
msgstr "Partitionnement du disque"

#: yali4/gui/ScrPartitionAuto.py:38
msgid "Auto or Manual partitioning..."
msgstr "Choisir entre le partitionnement manuel ou automatique"

#: yali4/gui/ScrPartitionAuto.py:40
#, fuzzy
msgid ""
"\n"
"<font size=\"+2\">Automatic Partitioning</font>\n"
"<font size=\"+1\">\n"
"<p>\n"
"You can install Pardus if you have an unpartitioned-unused disk space \n"
"of 4GBs (10 GBs recommended) or an unused-unpartitioned disk. \n"
"The disk area or partition selected for installation will automatically \n"
"be formatted. Therefore, it is advised to backup your data to avoid future "
"problems.\n"
"</p>\n"
"<p>Auto-partitioning will automatically format the select disk part/"
"partition \n"
"and install Pardus 2009. If you like, you can do the partitioning manually "
"or make \n"
"Pardus 2009 create a new partition for installation.</p>\n"
"<p>\n"
"Please refer to Pardus Installing and Using Guide for more information\n"
"about disk partitioning.\n"
"</p>\n"
"</font>\n"
msgstr ""
"\n"
"<font size=\"+2\">Partitionnement Automatique</font>\n"
"<font size=\"+1\">\n"
"<p>\n"
"Vous pouvez installer Pardus si vous avez une zone de disque disponible \n"
"ou une disque non utilisée de 4 Go (10 Go est recommandé). La zone de "
"disque \n"
"sélectionnée sera automatiquement formatée \n"
"On vous conseille de sauvegarder les données qui peuvent exister dans \n"
"cette zone pour empêcher les problèmes futurs.\n"
"</p>\n"
"<p>Partitionnement automatique va automatiquement formater la zone \n"
"sélectionnée et installer Pardus 2008 sur cette zone. Si vous désirez, "
"vous \n"
"avez toujours la possibilité de manuellement partitionner votre disque.\n"
"</p>\n"
"<p>\n"
"Consulter le guide d'installation et d'utilisation de Pardus pour plus \n"
"d'informations concernant le partitionnement des disques.\n"
"</p>\n"
"</font>\n"

#: yali4/gui/ScrPartitionAuto.py:79
#, python-format
msgid ""
"It seems that you don't have the required disk space (min. %s) for Pardus "
"installation."
msgstr ""
"Il semblerait que vous ne disposiez pas de l'espace disque nécessaire (min. %"
"s) pour l'installation de Pardus."

#: yali4/gui/ScrPartitionManual.py:31
msgid "Manual Partitioning"
msgstr "Partitionnement Manuel"

#: yali4/gui/ScrPartitionManual.py:32
msgid "You can easily configure your partitions..."
msgstr "Vous pouvez facilement configurer vos partitions"

#: yali4/gui/ScrPartitionManual.py:34
msgid ""
"\n"
"<font size=\"+2\">Partitioning your hard disk</font>\n"
"<font size=\"+1\">\n"
"<p>\n"
"In this screen, you can manually partition your disk. You can select \n"
"existing partitions and resize or delete them. You can create new \n"
"partition(s) in the empty parts, make Pardus use them for system files, \n"
"users' home directories, swap space or general use. The changes that you \n"
"make will not be applied until you go on with the installation, \n"
"which means you can revert if you make any unwanted changes or change your "
"configuration.\n"
"</p>\n"
"<p>\n"
"Please refer to Pardus Installing and Using Guide for more information\n"
"about disk partitioning.\n"
"</p>\n"
"</font>\n"
msgstr ""
"\n"
"<font size=\"+2\">Partitionnement du disque dur</font>\n"
"<font size=\"+1\">\n"
"<p>\n"
"Ici, vous pouvez manuellement partitionner votre disque. Vous avez \n"
"la possibilité de redimensionner et supprimer les partitions existantes, \n"
"créér des nouvelles partitions qui peuvent être utilisées comme une "
"partition \n"
"des fichiers système de Pardus, des fichiers utilisateurs, de swap ou \n"
"d'utilisation générale. Les changements que vous faites ici seront "
"appliquées \n"
"quand vous continuez l'installation, donc vous pouvez défaire les "
"modifications \n"
"avant de passer à l'étape suivante.\n"
"</p>\n"
"<p>\n"
"Consulter le guide d'installation et d'utilisation de Pardus pour plus "
"d'informations concernant le partitionnement des disques.\n"
"</p>\n"
"</font>\n"

#: yali4/gui/ScrPartitionManual.py:80
msgid "All changes that you made will be removed."
msgstr ""

#: yali4/gui/ScrRescueFinish.py:33 yali4/gui/ScrRescue.py:30
msgid "Rescue Mode"
msgstr ""

#: yali4/gui/ScrRescueFinish.py:34
#, fuzzy
msgid "Final step of Rescue operations..."
msgstr "Exécution des opérations post install est en cours.."

#: yali4/gui/ScrRescueFinish.py:35
msgid ""
"\n"
"<font size=\"+2\">Rescue Mode</font>\n"
"<font size=\"+1\"><p>Click <b>next</b> to reboot !</p></font>\n"
msgstr ""

#: yali4/gui/ScrRescueFinish.py:64 yali4/installer.py:523
msgid "Installing BootLoader..."
msgstr "Installation du chargeur de démarrage..."

#: yali4/gui/ScrRescueFinish.py:67
#, fuzzy
msgid "Taking back Pisi operation..."
msgstr "Exécution des opérations post install est en cours.."

#: yali4/gui/ScrRescueFinish.py:70
#, fuzzy
msgid "Running rescue operations.."
msgstr "Exécution des opérations post install est en cours.."

#: yali4/gui/ScrRescueGrub.py:32
msgid "Rescue Mode for Bootlooader"
msgstr ""

#: yali4/gui/ScrRescueGrub.py:33
msgid "You can fix your bootloader..."
msgstr ""

#: yali4/gui/ScrRescuePassword.py:42
msgid "Rescue Mode for Password Recovery"
msgstr ""

#: yali4/gui/ScrRescuePassword.py:43
#, fuzzy
msgid "You can recover your password ..."
msgstr "Vous pouvez facilement configurer vos partitions"

#: yali4/gui/ScrRescuePassword.py:45
msgid ""
"\n"
"<font size=\"+2\">Password Recovery</font>\n"
"<font size=\"+1\"></font>\n"
msgstr ""

#: yali4/gui/ScrRescuePassword.py:57 yali4/gui/ScrUsers.py:72
msgid "Caps Lock is on!"
msgstr ""

#: yali4/gui/ScrRescuePassword.py:62 yali4/gui/ScrRescuePisi.py:54
#, fuzzy
msgid "Starting DBUS..."
msgstr "Formatage en cours..."

#: yali4/gui/ScrRescuePassword.py:63 yali4/gui/ScrRescuePisi.py:55
#: yali4/installer.py:512
msgid "Trying to connect DBUS..."
msgstr "Tentative de connexion au service DBUS"

#: yali4/gui/ScrRescuePassword.py:64
#, fuzzy
msgid "Getting user list ..."
msgstr "Établissement du nom d'hôte..."

#: yali4/gui/ScrRescuePassword.py:97
#, fuzzy
msgid "Password changed"
msgstr "Mot de passe (seconde fois):"

#: yali4/gui/ScrRescuePassword.py:97
msgid "Info"
msgstr ""

#: yali4/gui/ScrRescuePassword.py:108 yali4/gui/ScrUsers.py:190
#, fuzzy
msgid "Don't use your user name or name as a password."
msgstr ""
"<font color=\"#FF6D19\">N'utilisez pas votre nom d'utilisateur ou nom propre "
"comme mot de passe.</font>"

#: yali4/gui/ScrRescuePassword.py:148
#, fuzzy
msgid "Super User"
msgstr "Définir les utilisateurs"

#: yali4/gui/ScrRescuePisi.py:40
msgid "Rescue Mode for Pisi History"
msgstr ""

#: yali4/gui/ScrRescuePisi.py:41
msgid "You can take back your system ..."
msgstr ""

#: yali4/gui/ScrRescuePisi.py:43
msgid ""
"\n"
"<font size=\"+2\">Pisi History</font>\n"
"<font size=\"+1\"></font>\n"
msgstr ""

#: yali4/gui/ScrRescuePisi.py:56
#, fuzzy
msgid "Getting history ..."
msgstr "Établissement du nom d'hôte..."

#: yali4/gui/ScrRescuePisi.py:123
#, python-format
msgid "Operation %s : %s - %s"
msgstr ""

#: yali4/gui/ScrRescue.py:31
msgid ""
"You can reinstall your Grub or you can take back your system by using Pisi "
"History..."
msgstr ""

#: yali4/gui/ScrRescue.py:33
msgid ""
"\n"
"<font size=\"+2\">Rescue Mode</font>\n"
"<font size=\"+1\"><p>This is a rescue mode help document.</p></font>\n"
msgstr ""

#: yali4/gui/ScrRescue.py:93
#, fuzzy
msgid "Mounting selected partition..."
msgstr "Création d'une nouvelle partition..."

#: yali4/gui/ScrRescue.py:105
msgid "Yali couldn't find a suitable partition on your system"
msgstr ""

#: yali4/gui/ScrRescue.py:122
#, fuzzy
msgid "Please select a partition from list"
msgstr "Supprimer toutes les partitions"

#: yali4/gui/ScrSummary.py:42
msgid "The last step before install"
msgstr "Le dernier pas avant l'installation"

#: yali4/gui/ScrSummary.py:43
msgid "Summary of your installation..."
msgstr "Résumé de l'installation"

#: yali4/gui/ScrSummary.py:45
#, fuzzy
msgid ""
"\n"
"<font size=\"+2\">Install Summary</font>\n"
"<font size=\"+1\">\n"
"<p>\n"
"Here you can see your install options before installation starts.\n"
"</p>\n"
"</font>\n"
msgstr ""
"\n"
"<font size=\"+2\">Résumé de l'installation</font>\n"
"<font size=\"+1\">\n"
"<p>\n"
"Ici, vous pouvez revoir vos choix juste avant de démarrer  l'installation.\n"
"</p>\n"
"</font>\n"

#: yali4/gui/ScrSummary.py:72
#, fuzzy
msgid "<b><p>This action will reboot your system.</p></b>"
msgstr "<b><p>Cette action va redémarrer votre système!</p></b>"

#: yali4/gui/ScrSummary.py:87
#, fuzzy, python-format
msgid "Install starts in: <b>%s seconds</b>"
msgstr "L'installation commence après <b>%s sec.</b>"

#: yali4/gui/ScrSummary.py:122
msgid "Keyboard Settings"
msgstr "Configuration du Clavier"

#: yali4/gui/ScrSummary.py:123
#, python-format
msgid "Selected keyboard layout is <b>%s</b>"
msgstr "Le schéma du clavier choisi est <b>%s</b>"

#: yali4/gui/ScrSummary.py:127
msgid "Date/Time Settings"
msgstr "Configuration de Date/Heure"

#: yali4/gui/ScrSummary.py:128
#, python-format
msgid "Selected TimeZone is <b>%s</b>"
msgstr "Le fuseau horaire sélectionné est <b>%s</b>"

#: yali4/gui/ScrSummary.py:133
msgid "User Settings"
msgstr "Configuration des utilisateurs"

#: yali4/gui/ScrSummary.py:135
#, python-format
msgid "User %s (<b>%s</b>) added."
msgstr "Utilisateur %s (<b>%s</b>) est ajouté."

#: yali4/gui/ScrSummary.py:137
#, fuzzy, python-format
msgid "User %s (<b>%s</b>) added with <u>administrator privileges</u>."
msgstr ""
"Utilisateur %s (<b>%s</b>) ajouté avec des <u>privilèges administratives</u>."

#: yali4/gui/ScrSummary.py:143
msgid "Hostname Settings"
msgstr "Configuration du nom d'hôte"

#: yali4/gui/ScrSummary.py:144
#, python-format
msgid "Hostname is set as <b>%s</b>"
msgstr "Le nom d'hôte est <b>%s</b>"

#: yali4/gui/ScrSummary.py:150
msgid "Partition Settings"
msgstr "Configuration des Partitions"

#: yali4/gui/ScrSummary.py:152
msgid "Automatic Partitioning selected."
msgstr "Partitionnement automatique sélectionnée."

#: yali4/gui/ScrSummary.py:162
#, fuzzy, python-format
msgid ""
"Partition <b>%(partition)s</b> <b>added</b> to device <b>%(device)s</b> with "
"<b>%(size)s MBs</b> as <b>%(fs)s</b>."
msgstr ""
"Partition <b>%(partition)s</b> <b>est ajoutée</b>au disque<b>%(device)s</"
"b>avec la taille <b>%(size)s MB</b> étant <b>%(fs)s</b>."

#: yali4/gui/ScrSummary.py:180
msgid "Automatic Partitioning (resize method) selected."
msgstr "Partitionnement automatique(avec redimensionnement) sélectionnée."

#: yali4/gui/ScrSummary.py:196
#, fuzzy, python-format
msgid ""
"Partition <b>%(partition)s - %(currentFs)s</b> <b>resized</b> to <b>%"
"(resizeTo)s MBs</b>, previous size was <b>%(currentSize)s MBs</b>."
msgstr ""
"Partition <b>%(partition)s - %(currentFs)s</b> <b>redimensionnée</b> à <b>%"
"(resizeTo)s MB</b>, l'ancien taille étant <b>%(currentSize)s MB</b>"

#: yali4/gui/ScrSummary.py:198
#, fuzzy, python-format
msgid ""
"Partition <b>%(newPartition)s</b> <b>added</b> to device <b>%(device)s</b> "
"with <b>%(size)s MBs</b> as <b>%(fs)s</b>."
msgstr ""
"Partition <b>%(newPartition)s</b> <b>ajoutée</b> au disque <b>%(device)s</b> "
"avec <b>%(size)s MB</b> comme <b>%(fs)s</b>."

#: yali4/gui/ScrSummary.py:199
#, python-format
msgid "Partition <b>%(newPartition)s</b> <b>selected</b> as <b>%(type)s</b>."
msgstr ""
"Partition <b>%(newPartition)s</b> <b>choisie</b> comme <b>%(type)s</b>."

#: yali4/gui/ScrSummary.py:214
msgid "Bootloader Settings"
msgstr "Paramètres du chargeur de démarrage"

#: yali4/gui/ScrSummary.py:215, python-format
msgid "GRUB will be installed to <b>%s</b>."
msgstr "GRUB sera installé sur <b>%s</b>"

#: yali4/gui/ScrSummary.py:217
msgid "GRUB will not be installed."
msgstr "GRUB ne sera pas installé."

#: yali4/gui/ScrSummary.py:241
msgid "Before Starting"
msgstr "Avant de commencer"

#: yali4/gui/ScrSummary.py:242
msgid ""
"<p><b><u>Warning</u></b>: There is a resizing operation and it may corrupt "
"your partition,<br>\n"
"                                        rendering your data unreachable."
"<br>\n"
"                                        Make sure that you have a backup for "
"this partition.<br>\n"
"                                        <b>Note that this operation cannot "
"be undone.</b></p>"
msgstr ""
"<p><b><u>Attention/u></b>: Le redimensionnement peut endommager votre "
"partition,<br>\n"
"                   ce qui peut rendre vos données inaccessibles. <br>\n"
"                   Soyez sûr que vous avez une sauvegarde de cette partition."
"<br>\n"
"                   <b>Notez bien que cette opération est irreversible !</b></"
"p>"

#: yali4/gui/ScrSummary.py:267 yali4/gui/ScrSummary.py:278
#: yali4/gui/ScrSummary.py:294
msgid "Formatting..."
msgstr "Formatage en cours..."

#: yali4/gui/ScrSummary.py:273 yali4/gui/ScrSummary.py:285
msgid "Writing disk tables..."
msgstr "Écriture des tableaux de disque..."

#: yali4/gui/ScrSummary.py:275
msgid "Resizing..."
msgstr "Redimensionnement en cours..."

#: yali4/gui/ScrUsers.py:32
msgid "Set Users"
msgstr "Définir les utilisateurs"

#: yali4/gui/ScrUsers.py:33
msgid "Create users to use Pardus..."
msgstr "Créez les utilisateurs qui auront le droit d'utiliser Pardus..."

#: yali4/gui/ScrUsers.py:35
msgid ""
"\n"
"<font size=\"+2\">User setup</font>\n"
"<font size=\"+1\">\n"
"<p>\n"
"Pardus 2009 allows multiple users to share the same computer.\n"
"You can assign management rights to the users you create; you can also\n"
"configure permissions to users for various operations through User Manager.\n"
"</p>\n"
"<p>\n"
"To create a new user, fill in the form and press the \"Create User\" "
"button.\n"
"If you want a user to be automatically logged in to the system, select\n"
"the user from the list; if you want to delete a user, \n"
"select his/her username from the list and press \"Delete Selected User\".\n"
"Proceed with the installation after you make your selections.\n"
"</p>\n"
"<p>\n"
"Click Next button to proceed.\n"
"</p>\n"
"</font>\n"
msgstr ""
"\n"
"<font size=\"+2\">Configuration des utilisateurs</font>\n"
"<font size=\"+1\">\n"
"<p>\n"
"Pardus 2009 permet à plusieurs utilisateurs de partager le même ordinateur.\n"
"Vous pouvez attribuer des privilèges administratifs aux utilisateurs que "
"vous créez.\n"
"</p>\n"
"<p>\n"
"Pour créer un nouvel utilisateur, remplissez le formulaire et appuyez sur le "
"bouton "
"\"Ajouter l'utilisateur\".\n"
"Si vous voulez qu'un utilisateur soit connecté directement au bureau Pardus, "
"sélectionnez\n"
"l'utilisateur de la liste \"Utilisateur de Login Automatique\". Pour "
"supprimer un utilisateur, sélectionnez son nom dans la liste\n"
"et appuyez sur le bouton \"Supprimer l'utilisateur\".\n"
"</p>\n"
"<p>\n"
"Appuyer \"Suivant\" pour continuer.\n"
"</p>\n"
"</font>\n"

#: yali4/gui/ScrUsers.py:154 yali4/gui/ScrUsers.py:329
msgid "Update User"
msgstr "Mettre à jour l'utilisateur"

#: yali4/gui/ScrUsers.py:243
msgid "Username exists, choose another one!"
msgstr "Cet utilisateur existe déjà, choisissez-en un autre !"

#: yali4/gui/ScrUsers.py:246
msgid "Username contains invalid characters!"
msgstr ""
"Le nom de l'utilisateur contient des caractères "
"invalides !"

#: yali4/gui/ScrUsers.py:249
msgid "Realname contains invalid characters!"
msgstr "Le nom réel contient des caractères invalides !"

#: yali4/gui/ScrUsers.py:257
msgid "User ID used before, choose another one!"
msgstr "Identifiant utilisateur déjà pris, choisissez-en un autre !"

#: yali4/gui/ScrWelcome.py:30
msgid "Welcome !! "
msgstr "Bienvenue !"

#: yali4/gui/ScrWelcome.py:31
msgid "Welcome to the Pardus installer..."
msgstr "Bienvenue à l'outil d'installation de Pardus"

#: yali4/gui/ScrWelcome.py:32
msgid ""
"\n"
"<font size=\"+2\">Welcome !</font>\n"
"<font size=\"+1\"><p>Welcome to Pardus 2009 that contains many easy-to-use "
"software components. You can do everything you need to, including, but not "
"limited to, connecting to the Internet, creating documents, playing games, "
"listening to music using Pardus 2009.</p>\n"
"<p>This application will help you with the installation of Pardus 2009 to "
"your computer in few and easy steps and then do what is necessary to "
"identify and configure your hardware. We advise you to backup your data in "
"your disk(s) before starting with the installation.</p>\n"
"<p>You can start the installation process (and step in on a free world) by "
"pressing the Next button.</p>\n"
"</font>\n"
msgstr ""
"\n"
"<font size=\"+2\">Bienvenue!</font>\n"
"<font size=\"+1\"><p>Bienvenue à Pardus 2009 qui contient plusieurs "
"logiciels faciles à utiliser. Avec Pardus 2009, vous pouvez réaliser "
"plusieurs "
"tâches comme écouter de la musique, écrire des documents, vous connecter à "
"l'Internet, jouer à des jeux, etc.</p>\n"
"<p>Cet outil va vous guider à travers l'installation de Pardus 2009 sur "
"votre ordinateur. Nous vous proposons de sauvegarder vos données importantes "
"avant de débuter l'installation.</p>\n"
"<p>Vous pouvez commencer l'installation en cliquant sur le bouton Suivant.</"
"p>\n"
"</font>\n"

#: yali4/gui/YaliDialog.py:127 yali4/gui/YaliDialog.py:154
msgid "Yes"
msgstr "Oui"

#: yali4/gui/YaliDialog.py:128 yali4/gui/YaliDialog.py:155
msgid "No"
msgstr "Non"

#: yali4/gui/YaliDialog.py:133
msgid "Don't ask again"
msgstr "Ne plus demander"

#: yali4/gui/YaliDialog.py:138
msgid "Do you want to continue ?"
msgstr "Voulez vous continuer ?"

#: yali4/gui/YaliDialog.py:153
msgid "Eject CD"
msgstr "Éjecter le CD"

#: yali4/gui/YaliDialog.py:179 yali4/gui/YaliDialog.py:196
msgid "Ok"
msgstr "Ok"

#: yali4/gui/YaliDialog.py:180
msgid "Please insert a new CD and then click Ok"
msgstr "Insérez un nouveau CD et cliquez OK s'il vous plaît."

#: yali4/gui/YaliDialog.py:182
msgid "Insert New CD"
msgstr "Insérez un nouveau CD"

#: yali4/gui/YaliDialog.py:194
msgid "Information"
msgstr "Information"

#: yali4/gui/YaliWindow.py:72 yali4/gui/YaliWindow.py:161
msgid "Show Help"
msgstr "Afficher l'aide"

#: yali4/gui/YaliWindow.py:88 yali4/gui/YaliWindow.py:96 yali4/sysutils.py:172
msgid "right"
msgstr "droite"

#: yali4/gui/YaliWindow.py:95 yali4/gui/YaliWindow.py:98 yali4/sysutils.py:171
msgid "left"
msgstr "gauche"

#: yali4/gui/YaliWindow.py:99
msgid "Mouse Settings"
msgstr "Paramètres de la souris"

#: yali4/gui/YaliWindow.py:100
#, python-format
msgid "You just used <b>%s</b> button."
msgstr "Vous avez appuyé sur le bouton <b>%s</b>."

#: yali4/gui/YaliWindow.py:101
#, python-format
msgid "Do you want to use <b>%s</b> handed mouse settings ?"
msgstr "Voulez-vous utiliser une souris pour <b>%s</b> ?"

#: yali4/gui/YaliWindow.py:137
msgid "Terminal"
msgstr "Terminal"

#: yali4/gui/YaliWindow.py:142
msgid "Tetris"
msgstr "Tetris"

#: yali4/gui/YaliWindow.py:164
msgid "Hide Help"
msgstr "Cacher l'aide"

#: yali4/bootloader.py:216 yali4/bootloader.py:221
msgid "Windows"
msgstr "Windows"

#: yali4/filesystem.py:165
#, python-format
msgid ""
"FSCheck found some problems on partition %s and fixed "
"them.                                      You should restart the machine "
"before starting the installation process !"
msgstr ""

#: yali4/filesystem.py:168
#, fuzzy, python-format
msgid "FSCheck failed on %s"
msgstr "La vérification a échoué"

#: yali4/filesystem.py:380 yali4/filesystem.py:471
msgid "Partition is not ready for resizing. Check it before installation."
msgstr ""
"La partition n'est pas pret pour le redimensionnement. Vérifier le avant "
"l'installation."

#: yali4/filesystem.py:477, python-format
msgid "Resize failed on %s "
msgstr "Le redimensionnement de %s a échoué"

#: yali4/__init__.py:61
msgid "Backtrace:"
msgstr "Pile d'exécution:"

#: yali4/installer.py:150
#, python-format
msgid ""
"Plugin (%s) not found or error occurred while loading. Switching to normal "
"installation process."
msgstr ""

#: yali4/installer.py:156
msgid "YALI Is Working..."
msgstr "YALI est en exécution..."

#: yali4/installer.py:172
msgid "Starting for CD Check"
msgstr "Vérification d'intégrité du CD est en cours."

#: yali4/installer.py:190
#, python-format
msgid "Checking: %s"
msgstr "%s est vérifié"

#: yali4/installer.py:197
msgid "Check Failed"
msgstr "La vérification a échoué"

#: yali4/installer.py:198
msgid ""
"<b><p>Integrity check for packages failed.                                  "
"It seems that installation CD is broken.</p></b>"
msgstr ""
"<b><p>La vérification d'intégrité des paquets                               "
"a échoué. Il semble que le CD d'installation est endommagé.</p></b>"

#: yali4/installer.py:202
msgid ""
"<font color=\"#FFF\"><b>Check succeeded. You can proceed to the next screen."
"</b></font>"
msgstr ""
"<font color=\"#FFF\"><b>La vérification est terminée avec succès. Vous "
"pouvez passer à l'écran suivante.</b></font>"

#: yali4/installer.py:220
msgid "Setting time settings.."
msgstr "Configuration des paramètres horaires.."

#: yali4/installer.py:247
msgid "Disk analyze started.."
msgstr "Analyse du disque en cours..."

#: yali4/installer.py:305
msgid "Writing disk tables ..."
msgstr "Écriture des tableaux de disque..."

#: yali4/installer.py:367
msgid "Resize Finished ..."
msgstr "Redimensionnement est terminé"

#: yali4/installer.py:373
msgid "Creating new partition ..."
msgstr "Création d'une nouvelle partition..."

#: yali4/installer.py:392
msgid "Failed to use partition for automatic installation "
msgstr ""

#: yali4/installer.py:514
msgid "Setting Hostname..."
msgstr "Établissement du nom d'hôte..."

#: yali4/installer.py:515
msgid "Setting TimeZone..."
msgstr "Établissement du fuseau horaire..."

#: yali4/installer.py:516
msgid "Setting Root Password..."
msgstr "Établissement du mot de passe root..."

#: yali4/installer.py:517
msgid "Adding Users..."
msgstr "Ajout des utilisateurs..."

#: yali4/installer.py:518
msgid "Writing Console Data..."
msgstr "Écriture de l'information de console..."

#: yali4/installer.py:519
msgid "Migrating X.org Configuration..."
msgstr "Migration de la configuration de X.org..."

#: yali4/installer.py:521
msgid "Copy Pisi index..."
msgstr "Recopiage de l'index de Pisi..."

#: yali4/installer.py:522
msgid "Setting misc. package configurations..."
msgstr "Configuration des autres paquets..."

#: yali4/localedata.py:20
msgid "Turkish"
msgstr "Turc"

#: yali4/localedata.py:22
msgid "Turkish F"
msgstr "Turc F"

#: yali4/localedata.py:22
msgid "Turkish Q"
msgstr "Turc Q"

#: yali4/localedata.py:31
msgid "English"
msgstr "Anglais"

#: yali4/localedata.py:42
msgid "English GB"
msgstr "Anglais (Britannique)"

#: yali4/localedata.py:52
msgid "Greek"
msgstr "Grec"

#: yali4/localedata.py:62
msgid "Afrikaans"
msgstr "Afrikaans"

#: yali4/localedata.py:72
msgid "Vietnamese"
msgstr "Vietnamien"

#: yali4/localedata.py:82
msgid "Catalan"
msgstr "Catalan"

#: yali4/localedata.py:93
msgid "Italian"
msgstr "Italien"

#: yali4/localedata.py:104
msgid "Czech"
msgstr "Tchèque"

#: yali4/localedata.py:114
msgid "Welsh"
msgstr "Gallois"

#: yali4/localedata.py:124
msgid "Arabic"
msgstr "Arabe"

#: yali4/localedata.py:134
msgid "Estonian"
msgstr "Estonien"

#: yali4/localedata.py:144
msgid "Spanish"
msgstr "Espagnol"

#: yali4/localedata.py:155
msgid "Russian"
msgstr "Russe"

#: yali4/localedata.py:165
msgid "Dutch"
msgstr "Hollandais"

#: yali4/localedata.py:176
msgid "Portuguese"
msgstr "Portugais"

#: yali4/localedata.py:187
msgid "Norwegian"
msgstr "Norvégien"

#: yali4/localedata.py:197
msgid "Icelandic"
msgstr "Islandais"

#: yali4/localedata.py:207
msgid "Polish"
msgstr "Polonais"

#: yali4/localedata.py:218
msgid "Belgium"
msgstr "Belge"

#: yali4/localedata.py:228
msgid "French"
msgstr "Français"

#: yali4/localedata.py:239
msgid "Bulgarian"
msgstr "Bulgare"

#: yali4/localedata.py:249
msgid "Slovenian"
msgstr "Slovène"

#: yali4/localedata.py:259
msgid "Croatian"
msgstr "Croate"

#: yali4/localedata.py:269
msgid "German"
msgstr "Allemand"

#: yali4/localedata.py:280
msgid "Danish"
msgstr "Danois"

#: yali4/localedata.py:290
msgid "Brazilian"
msgstr "Brésilien"

#: yali4/localedata.py:300
msgid "Finnish"
msgstr "Finnois"

#: yali4/localedata.py:310
msgid "Hungarian"
msgstr "Hongrois"

#: yali4/localedata.py:320
msgid "Japanese"
msgstr "Japonnais"

#: yali4/localedata.py:330
msgid "Malayalam"
msgstr "Malayalam"

#: yali4/localedata.py:340
msgid "Swedish"
msgstr "Suédois"

#: yali4/localedata.py:351
msgid "Macedonian"
msgstr "Macédonien"

#: yali4/localedata.py:361
msgid "Slovak"
msgstr "Slovaque"

#: yali4/localedata.py:371
msgid "Ukrainian"
msgstr "Ukrainien"

#: yali4/localedata.py:381
msgid "Serbian"
msgstr "Serbe"

#: yali4/partition.py:34
msgid "unknown"
msgstr "inconnu"

#: yali4/partition.py:206
msgid "free space"
msgstr "espace disponible"

#: yali4/partitiontype.py:36
msgid "Install Root"
msgstr "Racine de l'installation"

#: yali4/partitiontype.py:43
msgid "as Pardus System Files (mandatory)"
msgstr "Partition des fichiers systèmes de Pardus (Obligatoire)"

#: yali4/partitiontype.py:46
msgid "Users' Files"
msgstr "Fichiers utilisateurs"

#: yali4/partitiontype.py:53
msgid "as User Files (optional)"
msgstr "Partition des fichiers d'utilisateur(Optionnel)"

#: yali4/partitiontype.py:56
msgid "Swap"
msgstr "Swap"
<<<<<<< HEAD
=======

#: yali4/partitiontype.py:64
msgid "as Swap Space (optional)"
msgstr "Partition de Swap(Optionnel)"

#: yali4/partitiontype.py:67
msgid "Archive Partition"
msgstr "Partition d'archive"

#: yali4/partitiontype.py:82
msgid "as Storage Area"
msgstr "Partition de stockage"

#: yali4/postinstall.py:180
#, python-format
msgid "User <b>%s</b>'s home directory is being prepared.."
msgstr "Préparation du répertoire de l'utilisateur <b>%s</b>..."

#: yali4/storage.py:375, python-format
msgid "Not enough free space on %s to create new partition"
msgstr ""
"Il n'y a pas assez d'espace dsponible sur %s pour créer une nouvelle "
"partition."

#, fuzzy
#~ msgid ""
#~ "Welcome! Our improved setup tool YALI will help you with the installation "
#~ "of Pardus 2009. YALI will help install Pardus 2009 quickly and easily "
#~ "following the partitioning of disk(s) using the intelligent partitioning "
#~ "tool.\n"
#~ msgstr ""
#~ "Bienvenue! Notre outil amélioré YALI va vous guider pendant "
#~ "l'installation de Pardus 2008. Cet outil intelligent va rapidement "
#~ "installer Pardus 2008 après avoir partitionné le(s) disque(s) avec le "
#~ "gestionnaire de disque intégré.\n"

#~ msgid ""
#~ "Our Kaptan will show you the way after the installation. You can easily "
#~ "add additional repositories and manage basic settings like mouse, "
#~ "wallpaper and panel using in Kaptan.\n"
#~ msgstr ""
#~ "Notre Kaptan va vous guider après l'installation. Vous pouvez facilement "
#~ "ajouter des repositoires additionels et configurer la souris, le fond "
#~ "d'écran et le panel grâce à Kaptan.\n"

#, fuzzy
#~ msgid ""
#~ "Tasma is the management and settings center of Pardus. Configuration "
#~ "operations including but not limited to adding a new user or hardware (e."
#~ "g. printer, monitor) to the system, management of visual settings ranging "
#~ "from desktop icons to fonts are all brought together under Tasma's "
#~ "interface.\n"
#~ msgstr ""
#~ "Tasma est le centre de gestion et de réglage de Pardus. Les opérations "
#~ "comme l'ajout d'un utilisateur ou d'une périphérique(e.g. une "
#~ "imprimante), la gestion des paramètres visuels(e.g. les icônes et les "
#~ "polices) peuvent être facilement gérées avec Tasma.\n"

#~ msgid ""
#~ "There are thousands of packages in Pardus software repositories. You can "
#~ "install, remove or update those packages and programs with just two "
#~ "clicks using the Package Manager!\n"
#~ msgstr ""
#~ "Il existe des milliers de paquets dans les repositoires de Pardus. Vous "
#~ "pouvez installer, supprimer ou mettre à jour ces paquets avec juste deux "
#~ "cliques en utilisant le gestionnaire de paquet!\n"

#~ msgid ""
#~ "Network Applet helps connecting to local networks and Internet easily and "
#~ "securely. Thanks to the profile support it has, it will make it easier to "
#~ "reconnect to cable or wireless connections used before, remembering the "
#~ "settings used.\n"
#~ msgstr ""
#~ "Applet de Réseau(Network Applet) aide à connecter aux réseaux locals et "
#~ "Internet de manière sécure et comfortable. Grâce au support de profile, "
#~ "vous allez facilement reconnecter aux réseaux ethernet ou sans-fil déjà "
#~ "utilisés.\n"

#, fuzzy
#~ msgid ""
#~ "Mozilla Firefox, with its speed, constant development and many advanced "
#~ "features, will help securely surf the Internet. Pardus 2009 includes "
#~ "Mozilla Firefox 3.0, and you can enrich Firefox with thousands of "
#~ "extensions.\n"
#~ msgstr ""
#~ "Mozilla Firefox, étant un navigateur rapide, riche et moderne; va vous "
#~ "aider à naviguer sur Internet de manière sécure. Pardus 2008 contient "
#~ "Mozilla Firefox 3.0. Vous pouvez l'enrichir avec des milliers "
#~ "d'extensions disponibles.\n"

#~ msgid ""
#~ "Kontact, KDE Personal Information Manager, helps you manage all your "
#~ "emails, RSS feeds, diaries, to-do listes and blog entries in one combined "
#~ "interface. Kontact, with its Groupware feature, will be your best friend "
#~ "at work.\n"
#~ msgstr ""
#~ "Kontact, le gestionnaire d'informations personnels de KDE, vous aide à "
#~ "administrer vos courriers électroniques, flux RSS, journaux, listes to-do "
#~ "et blogs dans une interface combiné. Kontact, avec sa particularité "
#~ "Groupware, deviendra votre meilleur ami de travail.\n"

#~ msgid ""
#~ "OpenOffice.org, actively being used by hundreds of thousands of "
#~ "institutes and millions of users around the world, is an office software "
#~ "package including a word processor, a spreadsheet application, a "
#~ "presentation viewer and editor, a graphics editor and a database "
#~ "application.\n"
#~ msgstr ""
#~ "OpenOffice.org, activement utilisé par des milliers d'institutions et "
#~ "d'utilisateurs à travers le monde, est une suite bureautique contenant un "
#~ "processeur de texte, un tableur, un visualiseur et éditeur de "
#~ "présentation, un éditeur graphique et une application de base de "
#~ "données.\n"

#~ msgid ""
#~ "Amarok is a convenient, functional, and advanced media player. It can "
#~ "fetch album covers and lyrics for you, and thanks to its Last.FM support, "
#~ "can suggest similar media, bringing even more possibilities.\n"
#~ msgstr ""
#~ "Amarok est un lecteur de musique pratique, fonctionnel et avancé. Il peut "
#~ "aller chercher les lyriques et les couverture des albums pour vous. Avec "
#~ "le support de Last.FM intégré, Amarok peut vous conseiller des musiques "
#~ "similaires.\n"

#, fuzzy
#~ msgid ""
#~ "Kaffeine is the default video player of Pardus 2009. It has a high "
#~ "performance in playing DVDs, VCDs, and countless video file formats, "
#~ "including, but not limited to, MPEG, AVI and DivX. If you have a digital "
#~ "TV card, you can record your favourite TV programs using Kaffeine!\n"
#~ msgstr ""
#~ "Kaffeine est le lecteur de vidéo par défaut de Pardus 2008 qui offre une "
#~ "grande performance pendant la lecture des DVD, VCD et d'une centaine de "
#~ "formats de fichier vidéo y compris MPEG, AVI et DivX. Si vous avez une "
#~ "carte de TV numérique, vous pouvez enregistrer vos émissions préférées "
#~ "avec Kaffeine!\n"

#~ msgid ""
#~ "You can use multiple accounts in various instant messaging services like "
#~ "MSN, Yahoo!, ICQ, AIM, GTalk and Jabber, and can talk to your friends in "
#~ "different networks using Kopete.\n"
#~ msgstr ""
#~ "Vous pouvez utiliser vos comptes de différente service de messagerie "
#~ "instantanée comme MSN, Yahoo!, ICQ, AIM, GTalk et Jabber en meme temps "
#~ "pour communiquer avec vos amis en utilisant Kopete.\n"

#~ msgid ""
#~ "Copying CDs (or DVDs), creating data or audio CDs, creating ISO images "
#~ "and burning CD/DVD images to discs are just a few of the things you can "
#~ "do with K3b.\n"
#~ msgstr ""
#~ "Copiage des CD(ou DVD), création des CD données ou de musique, production "
#~ "des images ISO et enregistrement de ces images sur des discs constituent "
#~ "juste une petite partie des facilités offertes par K3b.\n"

#, fuzzy
#~ msgid ""
#~ "You can find HOW-TOs, tutorials and package introductions in our "
#~ "community portal www.ozgurlukicin.com. If you happen to have any problems "
#~ "with Pardus 2009, you can get support using the forum pages and the "
#~ "#pardus room in IRC Freenode server (and you can use Konversation for "
#~ "that).\n"
#~ msgstr ""
#~ "Vous pouvez trouver des HOW-TO, des tutorials et des articles à propos "
#~ "des paquets dans notre portail de communauté www.ozgurlukicin.com. Vous "
#~ "pouvez utiliser les forums et la chambre #pardus(avec le logiciel "
#~ "Konversation) chez le serveur de IRC Freenode pour obtenir l'assistance "
#~ "en cas de tout problème rencontré.\n"

#, fuzzy
#~ msgid "Add More Users"
#~ msgstr "Ajout des utilisateurs..."

#, fuzzy
#~ msgid "Bootloader installation partition"
#~ msgstr "Installer sur la partition où Pardus est installé."

#, fuzzy
#~ msgid "Bootloader installation disk"
#~ msgstr "Configuration du chargeur de démarrage"

#, fuzzy
#~ msgid "Partition to install the bootloader to:"
#~ msgstr "Où voulez vous installer le chargeur de démarrage ?"

#, fuzzy
#~ msgid "Pardus-installed partition"
#~ msgstr "Installer sur la partition où Pardus est installé."

#, fuzzy
#~ msgid "Disk to install the bootloader to:"
#~ msgstr "Ne pas installer le chargeur de démarrage."

#~ msgid "You can use manual partitioning with this option"
#~ msgstr "Cette option vous permet de partitionner votre disque manuellement"

#, fuzzy
#~ msgid ""
#~ "<!DOCTYPE HTML PUBLIC \"-//W3C//DTD HTML 4.0//EN\" \"http://www.w3.org/TR/"
#~ "REC-html40/strict.dtd\">\n"
#~ "<html><head><meta name=\"qrichtext\" content=\"1\" /><style type=\"text/"
#~ "css\">\n"
#~ "p, li { white-space: pre-wrap; }\n"
#~ "</style></head><body style=\" font-family:'Droid Sans'; font-size:10pt; "
#~ "font-weight:400; font-style:normal;\">\n"
#~ "<p style=\" margin-top:0px; margin-bottom:0px; margin-left:0px; margin-"
#~ "right:0px; -qt-block-indent:0; text-indent:0px; font-size:8pt;\"><span "
#~ "style=\" font-size:12pt; font-weight:600;\">Select the disk to apply "
#~ "selected method:</span></p></body></html>"
#~ msgstr ""
#~ "<html><head><meta name=\"qrichtext\" content=\"1\" /><style type=\"text/"
#~ "css\">\n"
#~ "p, li { white-space: pre-wrap; }\n"
#~ "</style></head><body style=\" font-family:'Droid Sans'; font-size:8pt; "
#~ "font-weight:400; font-style:normal;\">\n"
#~ "<p style=\" margin-top:0px; margin-bottom:0px; margin-left:0px; margin-"
#~ "right:0px; -qt-block-indent:0; text-indent:0px;\"><span style=\" font-"
#~ "size:12pt; font-weight:600;\">2. Choisir le disque pour appliquer la "
#~ "méthode sélectionnée:</span></p></body></html>"

#~ msgid "Select the disk you to install bootloader:"
#~ msgstr "Sélectionner le disque pour installer le chargeur de démarrage"

#~ msgid "Select the keyboard layout of your choice."
#~ msgstr "Sélectionnez le schéma du clavier qui vous convient:"

#~ msgid "Accept!"
#~ msgstr "J'accepte!"

#~ msgid "Too many primary partition !"
#~ msgstr "Plusieurs partitions primaires!"

#~ msgid ""
#~ "<b>\n"
#~ "<p>This action will start installing Pardus on<br>\n"
#~ "your system formatting the selected partition.</p>\n"
#~ "</b>\n"
#~ msgstr ""
#~ "<b>\n"
#~ "<p>Cette opération va débuter l'installation de Pardus en formatant la "
#~ "partition sélectionnée.</p>\n"
#~ "</b>\n"

#~ msgid "O.K. Go Ahead"
#~ msgstr "O.K. Continuer"

#, fuzzy
#~ msgid "Warning !"
#~ msgstr "Attention"

#~ msgid ""
#~ "<center><font color=\"#FF6D19\">Password is too short!</font></center>"
#~ msgstr ""
#~ "<center><font color=\"#FF6D19\">Le mot de passe est trop court!</font></"
#~ "center>"

#~ msgid ""
#~ "<center><font color=\"#FF6D19\">Passwords do not match!</font></center>"
#~ msgstr ""
#~ "<center><font color=\"#FF6D19\">Les mots de passe ne sont pas identiques!"
#~ "</font></center>"

#~ msgid ""
#~ "<center><font color=\"#FF6D19\">Don't use your username as password !</"
#~ "font></center>"
#~ msgstr ""
#~ "<center><font color=\"#FF6D19\">N'utiliser pas votre nom d'utilisateur "
#~ "comme mot de passe.</font></center>"

#~ msgid ""
#~ "<center><font color=\"#FF6D19\">Hostname contains invalid characters!</"
#~ "font></center>"
#~ msgstr ""
#~ "<center><font color=\"#FF6D19\">Le nom d'hôte contient des caractères "
#~ "invalides!</font></center>"

#, fuzzy
#~ msgid "The last step before rescue"
#~ msgstr "Le dernier pas avant l'installation"

#, fuzzy
#~ msgid "Summary of your rescue operations..."
#~ msgstr "Résumé de l'installation"

#, fuzzy
#~ msgid ""
#~ "\n"
#~ "<font size=\"+2\">Rescue Summary</font>\n"
#~ "<font size=\"+1\">\n"
#~ "<p>\n"
#~ "Here you can see your rescue options and look at them again before rescue "
#~ "operation starts.\n"
#~ "</p>\n"
#~ "</font>\n"
#~ msgstr ""
#~ "\n"
#~ "<font size=\"+2\">Résumé de l'installation</font>\n"
#~ "<font size=\"+1\">\n"
#~ "<p>\n"
#~ "Ici, vous pouvez revoir vos choix juste avant de démarrer  "
#~ "l'installation.\n"
#~ "</p>\n"
#~ "</font>\n"

#~ msgid "Device :"
#~ msgstr "Disque :"

#~ msgid "New User"
#~ msgstr "Nouvel Utilisateur"

#, fuzzy
#~ msgid "Yalı found a Pardus installed partition on your system."
#~ msgstr "Installer sur la partition où Pardus est installé."

#~ msgid ""
#~ "\n"
#~ "<font size=\"+2\">Boot loader setup</font>\n"
#~ "<font size=\"+1\">\n"
#~ "<p>\n"
#~ "Pardus 2008 uses a boot manager called GRUB to start the operating system "
#~ "you choose.\n"
#~ "</p>\n"
#~ "<p>If there are multiple operating systems in your computer, you can "
#~ "start the one \n"
#~ "you like using GRUB. Installing GRUB to the beginning of the boot disk is "
#~ "the advised \n"
#~ "option to avoid boot problems.  If you are sure you know what you are "
#~ "doing, \n"
#~ "you can change boot loader settings.\n"
#~ "</p>\n"
#~ "<p>\n"
#~ "Please refer to Pardus Installing and Using \n"
#~ "Guide for more information about GRUB boot \n"
#~ "loader.\n"
#~ "</p>\n"
#~ "</font>\n"
#~ msgstr ""
#~ "\n"
#~ "<font size=\"+2\">Configuration du chargeur de démarrage</font>\n"
#~ "<font size=\"+1\">\n"
#~ "<p>\n"
#~ "Pardus 2008 utilise un chargeur de démarrage appelé GRUB pour démarrer le "
#~ "système d'exploitation que vous sélectionnez.\n"
#~ "</p>\n"
#~ "<p>Si il existe plusieurs systèmes d'exploitations, vous pouvez démarrer "
#~ "ce qui \n"
#~ "vous convient grâce à GRUB. L'installation de GRUB au début du disque "
#~ "démarrable est \n"
#~ "recommandé pour empêcher les problèmes de démarrage. Si vous êtes sûr de "
#~ "ce que vous faites, \n"
#~ "vous pouvez modifier les paramètres du chargeur de démarrage.\n"
#~ "</p>\n"
#~ "<p>\n"
#~ "Consulter le guide d'installation et d'utilisation de Pardus \n"
#~ "pour plus d'informations concernant GRUB.\n"
#~ "</p>\n"
#~ "</font>\n"

#, fuzzy
#~ msgid ""
#~ "<!DOCTYPE HTML PUBLIC \"-//W3C//DTD HTML 4.0//EN\" \"http://www.w3.org/TR/"
#~ "REC-html40/strict.dtd\">\n"
#~ "<html><head><meta name=\"qrichtext\" content=\"1\" /><style type=\"text/"
#~ "css\">\n"
#~ "p, li { white-space: pre-wrap; }\n"
#~ "</style></head><body style=\" font-family:'Droid Sans'; font-size:9pt; "
#~ "font-weight:400; font-style:normal;\">\n"
#~ "<p style=\" margin-top:0px; margin-bottom:0px; margin-left:0px; margin-"
#~ "right:0px; -qt-block-indent:0; text-indent:0px; font-size:8pt;\"><span "
#~ "style=\" font-size:12pt; font-weight:600;\">Select the disk to apply "
#~ "selected method:</span></p></body></html>"
#~ msgstr ""
#~ "<html><head><meta name=\"qrichtext\" content=\"1\" /><style type=\"text/"
#~ "css\">\n"
#~ "p, li { white-space: pre-wrap; }\n"
#~ "</style></head><body style=\" font-family:'Droid Sans'; font-size:8pt; "
#~ "font-weight:400; font-style:normal;\">\n"
#~ "<p style=\" margin-top:0px; margin-bottom:0px; margin-left:0px; margin-"
#~ "right:0px; -qt-block-indent:0; text-indent:0px;\"><span style=\" font-"
#~ "size:12pt; font-weight:600;\">2. Choisir le disque pour appliquer la "
#~ "méthode sélectionnée:</span></p></body></html>"

#~ msgid "Automatically partition and format selected disk!"
#~ msgstr "Partitionner et formatter automatiquement le disque choisi"

#~ msgid "If there is no suitable partition this option will be disabled"
#~ msgstr ""
#~ "Cette option sera désactivée en cas d'absence d'une partition convenable"
>>>>>>> bda2c362
<|MERGE_RESOLUTION|>--- conflicted
+++ resolved
@@ -5,28 +5,17 @@
 #
 # Barış Metin <baris@uludag.org.tr>, 2005.
 # Atilla Aktuna <aktuna@gmail.com>, 2006.
-<<<<<<< HEAD
-# Amine Chadly <amine.chadly@gmail.com>, 2007, 2008.
-=======
 # Amine Chadly <amine.chadly@gmail.com>, 2007.
 # Ozan Çağlayan <ozan@pardus.org.tr>, 2008.
 # Philippe Svetoslavsky <philsvet@gmail.com>, 2009.
->>>>>>> bda2c362
 msgid ""
 msgstr ""
 "Project-Id-Version: fr\n"
 "Report-Msgid-Bugs-To: \n"
-<<<<<<< HEAD
-"POT-Creation-Date: 2007-11-28 09:09+0200\n"
-"PO-Revision-Date: 2008-01-16 22:04+0100\n"
-"Last-Translator: Amine Chadly <amine.chadly@gmail.com>\n"
-"Language-Team: French <pardus-translators@liste.pardus.org.tr>\n"
-=======
 "POT-Creation-Date: 2009-07-16 23:40+0300\n"
 "PO-Revision-Date: 2009-08-26 20:37+0200\n"
 "Last-Translator: Philippe Svetoslavsky <philsvet@gmail.com>\n"
 "Language-Team: French <kde-i18n-doc@kde.org>\n"
->>>>>>> bda2c362
 "MIME-Version: 1.0\n"
 "Content-Type: text/plain; charset=UTF-8\n"
 "Content-Transfer-Encoding: 8bit\n"
@@ -157,11 +146,6 @@
 msgid "No, I'll partition my disk manually."
 msgstr "Je vais partitionner mon disque manuellement"
 
-<<<<<<< HEAD
-#: yali/gui/Ui/autopartwidget.py:95
-msgid "Yes, automatically partition and format selected disk!"
-msgstr "Oui, partitionner et formatter automatiquement le disque dur sélectionné !"
-=======
 #: yali4/gui/Ui/autopartwidget.py:123
 #, fuzzy
 msgid ""
@@ -189,7 +173,6 @@
 #: yali4/gui/Ui/autopartwidget.py:128
 msgid "&nbsp;"
 msgstr "&nbsp;"
->>>>>>> bda2c362
 
 #: yali4/gui/Ui/bootloaderwidget.py:76
 #, fuzzy
@@ -1200,18 +1183,12 @@
 msgid "Password is too short!"
 msgstr "<font color=\"#FF6D19\">Le mot de passe est trop court!</font>"
 
-<<<<<<< HEAD
-#: yali/gui/ScrAdmin.py:117 yali/gui/ScrUsers.py:160
-msgid "<font color=\"#FF6D19\">Passwords do not match!</font>"
-msgstr "<font color=\"#FF6D19\">Les mots de passe ne sont pas identiques!</font>"
-=======
 #: yali4/gui/ScrAdmin.py:129 yali4/gui/ScrRescuePassword.py:111
 #: yali4/gui/ScrUsers.py:193
 #, fuzzy
 msgid "Passwords do not match!"
 msgstr ""
 "<font color=\"#FF6D19\">Les mots de passe ne sont pas identiques!</font>"
->>>>>>> bda2c362
 
 #: yali4/gui/ScrAdmin.py:134
 #, fuzzy
@@ -1391,25 +1368,9 @@
 msgid "Running post install operations.."
 msgstr "Exécution des opérations post install est en cours.."
 
-<<<<<<< HEAD
-#: yali/gui/ScrGoodbye.py:200
-msgid "Setting misc. package configurations..."
-msgstr "Établissement des configurations de paquets divers..."
-
-#: yali/gui/ScrGoodbye.py:201
-msgid "Installing BootLoader..."
-msgstr "Installation du chargeur de démarrage..."
-
-#: yali/gui/ScrGoodbye.py:242
-msgid ""
-"<b>\n"
-"<p>Press Reboot button to restart your system.</p>\n"
-"</b>\n"
-=======
 #: yali4/gui/ScrGoodbye.py:85 yali4/gui/ScrRescueFinish.py:87
 #, fuzzy
 msgid "Press <b>Reboot</b> button to restart your system."
->>>>>>> bda2c362
 msgstr ""
 "<b>\n"
 "<p>Cliquez le bouton 'Redémarrer' pour redémarrer le système.</p>\n"
@@ -2498,8 +2459,6 @@
 #: yali4/partitiontype.py:56
 msgid "Swap"
 msgstr "Swap"
-<<<<<<< HEAD
-=======
 
 #: yali4/partitiontype.py:64
 msgid "as Swap Space (optional)"
@@ -2887,5 +2846,4 @@
 
 #~ msgid "If there is no suitable partition this option will be disabled"
 #~ msgstr ""
-#~ "Cette option sera désactivée en cas d'absence d'une partition convenable"
->>>>>>> bda2c362
+#~ "Cette option sera désactivée en cas d'absence d'une partition convenable"