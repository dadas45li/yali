<<<<<<< HEAD
# translation of es.po to Spanish
=======
# translation of es.po to spanish
>>>>>>> 6455b02b
# translation of es.po to
# Copyright (C) YEAR THE PACKAGE'S COPYRIGHT HOLDER
# This file is distributed under the same license as the PACKAGE package.
#
# Klemens Häckel <click3d_at_linuxmail_org>, 2007, 2008.
# klemens <click3d at linuxmail org>, 2007.
# Christian Faure <christian.faurebouvard@laposte.net>, 2007.
<<<<<<< HEAD
# Klemens Haeckel <click3d at linuxmail dot org>, 2008.
=======
# Klemens Häckel <click3d at linuxmail dot org>, 2008, 2009.
# Klemens Häckel <click3d at linuxmail dot com>, 2008, 2009.
>>>>>>> 6455b02b
msgid ""
msgstr ""
"Project-Id-Version: es\n"
"Report-Msgid-Bugs-To: \n"
<<<<<<< HEAD
"POT-Creation-Date: 2007-11-28 09:09+0200\n"
"PO-Revision-Date: 2008-02-17 09:14-0300\n"
"Last-Translator: Klemens Haeckel <click3d at linuxmail dot org>\n"
"Language-Team: Spanish <es@li.org>\n"
=======
"POT-Creation-Date: 2009-07-16 23:40+0300\n"
"PO-Revision-Date: 2009-07-16 19:47-0400\n"
"Last-Translator: Klemens Häckel <click3d at linuxmail dot org>\n"
"Language-Team: spanish <es@li.org>\n"
>>>>>>> 6455b02b
"MIME-Version: 1.0\n"
"Content-Type: text/plain; charset=UTF-8\n"
"Content-Transfer-Encoding: 8bit\n"
"X-Generator: KBabel 1.11.4\n"

#: yali4/gui/Ui/autopartquestion.py:78 yali4/gui/Ui/connectionlist.py:70
#: yali4/gui/Ui/datetimewidget.py:89 yali4/gui/Ui/exception.py:58
#: yali4/gui/Ui/goodbyewidget.py:46 yali4/gui/Ui/partedit.py:153
#: yali4/gui/Ui/summarywidget.py:67
msgid "Form"
msgstr "Formulario"

#: yali4/gui/Ui/autopartquestion.py:79
msgid ""
"There appears to be more than one resizeable partition. You can select a "
"partition from the list below or YALI will select one for you."
msgstr ""
"Aparentemente hay más de una partición con posibilidad para redimensionar. "
"Puede seleccionar una partición de la lista abajo o dejar que YALI "
"seleccione una."

#: yali4/gui/Ui/autopartquestion.py:80 yali4/gui/Ui/connectionlist.py:72
#: yali4/gui/Ui/dialog.py:59
msgid "X"
msgstr "X"

#: yali4/gui/Ui/autopartquestion.py:81
msgid "Automatically choose the partition to resize (recommended)"
msgstr "Elegir partición a redimensionar automáticamente (recomendado)"

#: yali4/gui/Ui/autopartquestion.py:82
msgid "I will choose the target"
msgstr "Yo elegiré el destino"

#: yali4/gui/Ui/autopartquestion.py:83
msgid "Use Selected"
msgstr "Use Seleccionado"

#: yali4/gui/Ui/autopartwidget.py:109 yali4/gui/Ui/bootloaderwidget.py:75
#: yali4/gui/Ui/checkcdwidget.py:80 yali4/gui/Ui/keyboardwidget.py:59
#: yali4/gui/Ui/kickerwidget.py:26 yali4/gui/Ui/rescuegrubwidget.py:75
#: yali4/gui/Ui/rescuepasswordwidget.py:101
#: yali4/gui/Ui/rescuepisiwidget.py:66 yali4/gui/Ui/rescuewidget.py:83
#: yali4/gui/Ui/rootpasswidget.py:170 yali4/gui/Ui/setupuserswidget.py:174
#: yali4/gui/Ui/welcomewidget.py:90
msgid "Form1"
msgstr "Form1"

#: yali4/gui/Ui/autopartwidget.py:110
msgid ""
"<!DOCTYPE HTML PUBLIC \"-//W3C//DTD HTML 4.0//EN\" \"http://www.w3.org/TR/"
"REC-html40/strict.dtd\">\n"
"<html><head><meta name=\"qrichtext\" content=\"1\" /><style type=\"text/css"
"\">\n"
"p, li { white-space: pre-wrap; }\n"
"</style></head><body style=\" font-family:'Droid Sans'; font-size:10pt; font-"
"weight:400; font-style:normal;\">\n"
"<p style=\" margin-top:0px; margin-bottom:0px; margin-left:0px; margin-"
"right:0px; -qt-block-indent:0; text-indent:0px; font-size:8pt;\"><span style="
"\" font-size:12pt; font-weight:600;\">Partitioning method</span></p></body></"
"html>"
msgstr ""
<<<<<<< HEAD
"<font size=\"+1\"><b>Seleccione el método de particionamiento:</b></font>\n"
"\n"
"<p>Abajo puede seleccionar el disco a particionar automáticamente.\n"
"El disco seleccionado será utilizado para la instalación de Pardus.</p>\n"
"\n"
"<p><font color=\"#FF6D19\"><b><u>ALERTA:</u></b>\n"
"El particionamiento automatico utiliza todo el disco para la instalación de "
"Pardus.\n"
"Todos los datos del disco seleccionado serán eliminados !</font></p>"
=======
"<!DOCTYPE HTML PUBLIC \"-//W3C//DTD HTML 4.0//EN\" \"http://www.w3.org/TR/"
"REC-html40/strict.dtd\">\n"
"<html><head><meta name=\"qrichtext\" content=\"1\" /><style type=\"text/css"
"\">\n"
"p, li { white-space: pre-wrap; }\n"
"</style></head><body style=\" font-family:'Droid Sans'; font-size:10pt; font-"
"weight:400; font-style:normal;\">\n"
"<p style=\" margin-top:0px; margin-bottom:0px; margin-left:0px; margin-"
"right:0px; -qt-block-indent:0; text-indent:0px; font-size:8pt;\"><span style="
"\" font-size:12pt; font-weight:600;\">Método de particionamiento:</span></"
"p></body></html>"

#: yali4/gui/Ui/autopartwidget.py:115
msgid ""
"Please choose a partitioning method and then a device to partition."
"<br>Device list will be updated based on the selected method."
msgstr ""
"Por favor elija un método de particionamiento, y luego un dispositivo donde "
"se aplicará. <br>La lista de dispositivos se actualizará según el método "
"seleccionado."
>>>>>>> 6455b02b

#: yali4/gui/Ui/autopartwidget.py:116
msgid "Automatic"
msgstr "Automático"

#: yali4/gui/Ui/autopartwidget.py:117
msgid ""
"This option will try to find free disk space of suitable size. If no such "
"disk space exists, it will look for resizable partitions"
msgstr ""
"Esta opción intentará encontrar espacio de tamaño suficiente disponible. Si "
"no existe un espacio adecuado, intentará encontrar particiones que se puedan "
"redimensionar"

#: yali4/gui/Ui/autopartwidget.py:118
msgid "Try to use free space or resize current partitions"
msgstr "Intentará usar el espacio libre o redimensionar particiones existentes"

#: yali4/gui/Ui/autopartwidget.py:119
msgid ""
"This option will erase the entire disk. All the data on the disk will be "
"lost."
msgstr ""
"Esta opción eliminará el contenido del disco entero. Todos los datos "
"actualmente almacenados se perderán !"

#: yali4/gui/Ui/autopartwidget.py:120
msgid "Delete all partitions"
msgstr "Eliminar todas las particiones"

# favor revisar, la ultima parte
#: yali4/gui/Ui/autopartwidget.py:121
msgid "This option allows partitioning the disk to your wishes."
msgstr "Esta opción le permite realizar el particionamiento acorde a sus deseos."

#: yali4/gui/Ui/autopartwidget.py:122
msgid "No, I'll partition my disk manually."
msgstr "No, prefiero particionar manualmente."

#: yali4/gui/Ui/autopartwidget.py:123
msgid ""
"<!DOCTYPE HTML PUBLIC \"-//W3C//DTD HTML 4.0//EN\" \"http://www.w3.org/TR/"
"REC-html40/strict.dtd\">\n"
"<html><head><meta name=\"qrichtext\" content=\"1\" /><style type=\"text/css"
"\">\n"
"p, li { white-space: pre-wrap; }\n"
"</style></head><body style=\" font-family:'Droid Sans'; font-size:10pt; font-"
"weight:400; font-style:normal;\">\n"
"<p style=\" margin-top:0px; margin-bottom:0px; margin-left:0px; margin-"
"right:0px; -qt-block-indent:0; text-indent:0px; font-size:8pt;\"><span style="
"\" font-size:12pt; font-weight:600;\">Disk selection</span></p></body></html>"
msgstr ""
"<!DOCTYPE HTML PUBLIC \"-//W3C//DTD HTML 4.0//EN\" \"http://www.w3.org/TR/"
"REC-html40/strict.dtd\">\n"
"<html><head><meta name=\"qrichtext\" content=\"1\" /><style type=\"text/css"
"\">\n"
"p, li { white-space: pre-wrap; }\n"
"</style></head><body style=\" font-family:'Droid Sans'; font-size:10pt; font-"
"weight:400; font-style:normal;\">\n"
"<p style=\" margin-top:0px; margin-bottom:0px; margin-left:0px; margin-"
"right:0px; -qt-block-indent:0; text-indent:0px; font-size:8pt;\"><span style="
"\" font-size:12pt; font-weight:600;\">Selección de Disco</span></p></body></"
"html>"

#: yali4/gui/Ui/autopartwidget.py:128
msgid "&nbsp;"
msgstr ""

#: yali4/gui/Ui/bootloaderwidget.py:76
msgid ""
"<b>Write boot loader (GRUB) to the master boot record?</b>\n"
"\n"
"<p>Your system will not boot without a loader.</p>\n"
"\n"
"<p>If you don't install a boot loader or choose to install to root "
"partition, you will have to manually configure already-installed (if any) "
"loader to be able to boot your new Pardus installation.</p>"
msgstr ""
"<b>Desea instalar el cargador de arranque (GRUB) en el MBR del disco ?</b>\n"
"\n"
<<<<<<< HEAD
"<p>Se requiere un cargador de arranque para iniciar Pardus.</p>\n"
=======
"<p>Se necesita un cargador de arranque para iniciar su sistema.</p>\n"
>>>>>>> 6455b02b
"\n"
"<p>Si no instala un cargador de arranque o elige su instalación a la "
"partición raíz (/), tendrá que configurar el cargador de sistema ya "
"instalado (si tiene uno) para poder iniciar la nueva instalación de Pardus.</"
"p>"

#: yali4/gui/Ui/bootloaderwidget.py:81 yali4/gui/Ui/rescuegrubwidget.py:76
msgid "Select target to install boot loader"
msgstr "Seleccione el destino para la instalación del cargador de arranque"

# cual sería la mejor forma de expresar booteable
<<<<<<< HEAD
#: yali/gui/Ui/bootloaderwidget.py:103
msgid "Install to first bootable disk (recommended)"
msgstr "Instalar a primer disco apto para arranque (recomendado)"

# cambiar "root" por "raíz (/)"
#: yali/gui/Ui/bootloaderwidget.py:104
msgid "Install to Pardus installed partition"
msgstr "Instalar en partición raíz (/) de Pardus"

# when writing the english you seemed very romantic ? ;)
# should say "below" in english !! - "belove" sounds funny
#: yali/gui/Ui/bootloaderwidget.py:105
msgid "Install to selected disk belove"
msgstr "Instalar a disco seleccionado abajo"

# shouldn't it be in english: "Select the disk (you want) to install the bootloader to:"
# Seleccione el disco donde se instalará el cargador de arranque:
#: yali/gui/Ui/bootloaderwidget.py:106
msgid "Select the disk you to install bootloader:"
msgstr "Seleccione el disco donde se instalará el cargador de arranque:"

# No Instalar el cargador de arranque
#: yali/gui/Ui/bootloaderwidget.py:107
=======
#: yali4/gui/Ui/bootloaderwidget.py:82 yali4/gui/Ui/rescuegrubwidget.py:77
msgid "First bootable disk (recommended)"
msgstr "Primer disco apto para arranque (recomendado)"

#: yali4/gui/Ui/bootloaderwidget.py:83 yali4/gui/Ui/rescuegrubwidget.py:78
msgid "Pardus installed partition"
msgstr "Partición raíz (/) de Pardus"

# favor revisar - no debería ser particion ??
#: yali4/gui/Ui/bootloaderwidget.py:84 yali4/gui/Ui/rescuegrubwidget.py:79
msgid "Selected disk below"
msgstr "Disco seleccionado abajo"

#: yali4/gui/Ui/bootloaderwidget.py:85
>>>>>>> 6455b02b
msgid "Don't install bootloader"
msgstr "No Instalar el cargador de arranque"

#: yali4/gui/Ui/bootloaderwidget.py:86
msgid "Automatically add other operating systems to the GRUB Menu"
msgstr "Agregar automáticamente otros sistemas operativos al menú de GRUB"

#: yali4/gui/Ui/checkcdwidget.py:81
msgid ""
"You can check the integrity of the packages in installation CD. Although "
"this is an optional step, we encourage you to do it in order to avoid any "
"possible errors in the installation process."
msgstr ""
"Ahora puede verificar la integridad de los paquetes en el CD de instalación. "
"Aunque es una operación opcional, lo recomendamos para evitar errores "
"durante la instalación."

#: yali4/gui/Ui/checkcdwidget.py:82 yali4/gui/ScrCheckCD.py:56
#: yali4/installer.py:203
msgid "Check CD Integrity"
msgstr "Verificar integridad de CD"

#: yali4/gui/Ui/connectionlist.py:71
msgid ""
"To use PiSi History support, you may need to be online. You can use a "
"connection profile from the list below."
msgstr ""
"Para el soporte del histórico de instalaciones PISI puede ser necesario una "
"conexión a internet. Puede elegir uno de los perfiles de conexión de la "
"lista abajo."

#: yali4/gui/Ui/connectionlist.py:73
msgid "Connect"
msgstr "Conectar"

#: yali4/gui/Ui/datetimewidget.py:90
msgid "The current time"
msgstr "Hora actual"

#: yali4/gui/Ui/datetimewidget.py:91 yali4/gui/Ui/datetimewidget.py:92
msgid ":"
msgstr ":"

#: yali4/gui/Ui/datetimewidget.py:93
msgid "Time Zone"
msgstr "Zona horaria"

#: yali4/gui/Ui/exception.py:60 yali4/__init__.py:69
msgid "Error"
msgstr "Error"

# favor revisar, como se traduce bien backtrace ?
#: yali4/gui/Ui/exception.py:61
msgid ""
"<!DOCTYPE HTML PUBLIC \"-//W3C//DTD HTML 4.0//EN\" \"http://www.w3.org/TR/"
"REC-html40/strict.dtd\">\n"
"<html><head><meta name=\"qrichtext\" content=\"1\" /><style type=\"text/css"
"\">\n"
"p, li { white-space: pre-wrap; }\n"
"</style></head><body style=\" font-family:'Droid Sans'; font-size:8pt; font-"
"weight:400; font-style:normal;\">\n"
"<p style=\" margin-top:0px; margin-bottom:0px; margin-left:0px; margin-"
"right:0px; -qt-block-indent:0; text-indent:0px;\">Please fill a bug report "
"at <span style=\" font-weight:600;\">http://bugs.pardus.org.tr/</span> "
"attaching the following backtrace.</p></body></html>"
msgstr ""
"<!DOCTYPE HTML PUBLIC \"-//W3C//DTD HTML 4.0//EN\" \"http://www.w3.org/TR/"
"REC-html40/strict.dtd\">\n"
"<html><head><meta name=\"qrichtext\" content=\"1\" /><style type=\"text/css"
"\">\n"
"p, li { white-space: pre-wrap; }\n"
"</style></head><body style=\" font-family:'Droid Sans'; font-size:8pt; font-"
"weight:400; font-style:normal;\">\n"
"<p style=\" margin-top:0px; margin-bottom:0px; margin-left:0px; margin-"
"right:0px; -qt-block-indent:0; text-indent:0px;\">Por favor complete un "
"reporte de falla en <span style=\" font-weight:600;\">http://bugs.pardus.org."
"tr/</span> agregando el siguiente trazo inverso.</p></body></html>"

#: yali4/gui/Ui/exception.py:66
msgid "Show Backtrace"
msgstr "Mostrar trazo inverso"

#: yali4/gui/Ui/exception.py:67 yali4/gui/Ui/rescuewidget.py:89
#: yali4/gui/ScrGoodbye.py:85 yali4/gui/ScrRescueFinish.py:87
#: yali4/gui/ScrSummary.py:71 yali4/installer.py:684
msgid "Reboot"
msgstr "Reiniciar"

#: yali4/gui/Ui/installwidget.py:71
msgid "Form3"
msgstr ""

#: yali4/gui/Ui/installwidget.py:72
msgid "pix"
msgstr ""

#: yali4/gui/Ui/installwidget.py:73
msgid "Desc"
msgstr ""

#: yali4/gui/Ui/installwidget.py:74
msgid "Installing Package: "
msgstr "Instalando Paquete:"

<<<<<<< HEAD
# Seleccione la distribución de su teclado.
#: yali/gui/Ui/keyboardwidget.py:68
msgid "Select the keyboard layout of your choice."
msgstr "Seleccione la distribución del teclado."
=======
#: yali4/gui/Ui/keyboardwidget.py:60
msgid "Choose a keyboard layout:"
msgstr "Seleccione una distribución de teclado:"
>>>>>>> 6455b02b

#: yali4/gui/Ui/keyboardwidget.py:61
msgid "Test selected layout:"
msgstr "Probar el teclado:"

#: yali4/gui/Ui/main.py:181
msgid "Yali4"
msgstr ""

# what does it mean ? "name/title OF the screen" or "name ON screen" (of some user..)
# currently translated as "name OF the screen"
#: yali4/gui/Ui/main.py:183
msgid "Screen Name"
msgstr "Nombre de pantalla"

#: yali4/gui/Ui/main.py:185
msgid "Details about the screen"
msgstr "Detalles acerca de la pantalla"

#: yali4/gui/Ui/main.py:186 yali4/gui/YaliWindow.py:269
msgid "Release Notes"
msgstr "Notas de Versión"

#: yali4/gui/Ui/main.py:187
msgid "Toggle Help"
msgstr "Mostrar/ocultar Ayuda"

#: yali4/gui/Ui/main.py:188
msgid "Previous Screen"
msgstr "Volver a la pantalla anterior"

#: yali4/gui/Ui/main.py:189
msgid "Back"
msgstr "Atrás"

#: yali4/gui/Ui/main.py:190
msgid "Next Screen"
msgstr "Pantalla siguiente"

#: yali4/gui/Ui/main.py:191
msgid "Next"
msgstr "Siguiente"

#: yali4/gui/Ui/partedit.py:154
msgid "Partition 1 on FUJISTU - /dev/sda1"
msgstr "Partición 1 en FUJISTU - /dev/sda1"

#: yali4/gui/Ui/partedit.py:155
msgid "Use :"
msgstr "Usar para :"

#: yali4/gui/Ui/partedit.py:156
msgid "Size :"
msgstr "Tamaño :"

#: yali4/gui/Ui/partedit.py:157 yali4/gui/Ui/partresize.py:89
msgid " MB"
msgstr " MB"

#: yali4/gui/Ui/partedit.py:158
msgid "Format :"
msgstr "Formatear :"

#: yali4/gui/Ui/partedit.py:159
msgid "Yes, format this partition"
msgstr "Si, formatear esta partición"

#: yali4/gui/Ui/partedit.py:160
msgid "File System :"
msgstr "Sistema de Archivos :"

#: yali4/gui/Ui/partedit.py:161
msgid "Delete Partition"
msgstr "Eliminar Partición"

#: yali4/gui/Ui/partedit.py:162
msgid "Resize Partition"
msgstr "Redimensionar Partición"

#: yali4/gui/Ui/partedit.py:163
msgid "Changes will be applied after Summary Screen."
msgstr "Se aplicarán los cambios luego de aceptar la pantalla de resumen."

#: yali4/gui/Ui/partedit.py:164
msgid "Refresh Disks"
msgstr "Actualizar información de discos"

#: yali4/gui/Ui/partedit.py:165
msgid "Reset All Changes"
msgstr "Deshacer todos Cambios"

# i just say "accept", because the program does the "apply" act later !!
#: yali4/gui/Ui/partedit.py:166
msgid "Apply"
msgstr "Aceptar"

#: yali4/gui/Ui/partresize.py:82
msgid ""
"<!DOCTYPE HTML PUBLIC \"-//W3C//DTD HTML 4.0//EN\" \"http://www.w3.org/TR/"
"REC-html40/strict.dtd\">\n"
"<html><head><meta name=\"qrichtext\" content=\"1\" /><style type=\"text/css"
"\">\n"
"p, li { white-space: pre-wrap; }\n"
"</style></head><body style=\" font-family:'Sans Serif'; font-size:9pt; font-"
"weight:400; font-style:normal;\">\n"
"<p style=\" margin-top:0px; margin-bottom:0px; margin-left:0px; margin-"
"right:0px; -qt-block-indent:0; text-indent:0px;\"><span style=\" color:"
"#ffffff;\">Changes will be applied when you click \"</span><span style=\" "
"text-decoration: underline; color:#ffffff;\">Resize</span><span style=\" "
"color:#ffffff;\">\". To cancel the changes, click \"</span><span style=\" "
"text-decoration: underline; color:#ffffff;\">Cancel</span><span style=\" "
"color:#ffffff;\">\".</span></p>\n"
"<p style=\"-qt-paragraph-type:empty; margin-top:0px; margin-bottom:0px; "
"margin-left:0px; margin-right:0px; -qt-block-indent:0; text-indent:0px; "
"color:#ffffff;\"></p>\n"
"<p style=\" margin-top:0px; margin-bottom:0px; margin-left:0px; margin-"
"right:0px; -qt-block-indent:0; text-indent:0px; color:#ffffff;\"><span style="
"\" font-weight:600; text-decoration: underline;\">Warning:</span> A resizing "
"operation may corrupt the partition, rendering the data on it unreachable. "
"Make sure that you have backed up the data.<span style=\" font-weight:600;"
"\"> </span><span style=\" font-weight:600;\">Note that this operation cannot "
"be undone.</span></p></body></html>"
msgstr ""
"<!DOCTYPE HTML PUBLIC \"-//W3C//DTD HTML 4.0//EN\" \"http://www.w3.org/TR/"
"REC-html40/strict.dtd\">\n"
"<html><head><meta name=\"qrichtext\" content=\"1\" /><style type=\"text/css"
"\">\n"
"p, li { white-space: pre-wrap; }\n"
"</style></head><body style=\" font-family:'Sans Serif'; font-size:9pt; font-"
"weight:400; font-style:normal;\">\n"
"<p style=\" margin-top:0px; margin-bottom:0px; margin-left:0px; margin-"
"right:0px; -qt-block-indent:0; text-indent:0px;\"><span style=\" color:"
"#ffffff;\">Cambios se aplicarán cuando presione \"</span><span style=\" text-"
"decoration: underline; color:#ffffff;\">Redimensionar</span><span style=\" "
"color:#ffffff;\">\". Para deshacer los cambios presione\"</span><span style="
"\" text-decoration: underline; color:#ffffff;\">Cancelar</span><span style="
"\" color:#ffffff;\">\".</span></p>\n"
"<p style=\"-qt-paragraph-type:empty; margin-top:0px; margin-bottom:0px; "
"margin-left:0px; margin-right:0px; -qt-block-indent:0; text-indent:0px; "
"color:#ffffff;\"></p>\n"
"<p style=\" margin-top:0px; margin-bottom:0px; margin-left:0px; margin-"
"right:0px; -qt-block-indent:0; text-indent:0px; color:#ffffff;\"><span style="
"\" font-weight:600; text-decoration: underline;\">Alerta:</span> Una "
"operación de redimensionamiento puede corromper la partición y dejar "
"inaccesible los datos. Asegúrese si dispone de una copia de seguridad de los "
"datos !<span style=\" font-weight:600;\"> </span><span style=\" font-"
"weight:600;\">Esta operación no se puede deshacer !</span></p></body></html>"

#: yali4/gui/Ui/partresize.py:90 yali4/gui/Ui/setupuserswidget.py:190
#: yali4/gui/Ui/summarywidget.py:68
msgid "Cancel"
msgstr "Cancelar"

#: yali4/gui/Ui/partresize.py:91
msgid "Resize"
msgstr "Redimensionar"

#: yali4/gui/Ui/rescuepasswordwidget.py:102
msgid "User to change password of:"
msgstr "Seleccione al usuario a quien desea cambiar la contraseña:"

#: yali4/gui/Ui/rescuepasswordwidget.py:103
msgid "New password:"
msgstr "Contraseña nueva:"

#: yali4/gui/Ui/rescuepasswordwidget.py:104
msgid "New password (again):"
msgstr "Repetir Contraseña:"

#: yali4/gui/Ui/rescuepasswordwidget.py:105
msgid "Update Password"
msgstr "Actualizar Contraseña"

#: yali4/gui/Ui/rescuepisiwidget.py:67
msgid "Connection Status:"
msgstr "Estado de Conexión:"

#: yali4/gui/Ui/rescuepisiwidget.py:68
msgid "Not Connected"
msgstr "No Conectado"

#: yali4/gui/Ui/rescuepisiwidget.py:69
msgid ""
"To use PiSi's history feature, you may need to be online. Select connection "
"profile."
msgstr ""
"Para usar el soporte del histórico de instalaciones PISI puede ser necesario "
"una conexión a internet. Seleccione el perfil de conexión."

#: yali4/gui/Ui/rescuepisiwidget.py:70
msgid "Select Connection"
msgstr "Seleccionar Conexión"

#: yali4/gui/Ui/rescuepisiwidget.py:71
msgid "Operation to undo:"
msgstr "Operación a deshacer:"

#: yali4/gui/Ui/rescuewidget.py:84
msgid "Select the partition Pardus is installed on"
msgstr "Seleccione la partición de instalación de Pardus"

#: yali4/gui/Ui/rescuewidget.py:85
msgid "Select operation and click <b>Next</b>..."
msgstr "Seleccione la operación y presione <b>Siguiente</b>..."

#: yali4/gui/Ui/rescuewidget.py:86
msgid "Reinstall GRUB (boot problems)"
msgstr "Reinstalar GRUB (problemas de arranque)"

#: yali4/gui/Ui/rescuewidget.py:87
msgid "PiSi history (undo package operations)"
msgstr "Registro histórico de PiSi (deshacer instalaciones/actualizaciones)"

#: yali4/gui/Ui/rescuewidget.py:88
msgid "Change password (lost password)"
msgstr "Cambiar contraseña (contraseña perdida)"

#: yali4/gui/Ui/rootpasswidget.py:171
msgid ""
"<p align=\"left\">System administrator user (root) handles important system "
"maintanence tasks. Enter a password for this special user and do not forget "
"this password. Keep in mind that for privacy reasons, you shouldn't write "
"this password elsewhere.</p>"
msgstr ""
"<p align=\"left\">El usuario root (Administrador del Sistema) ejecuta "
"importantes tareas de mantenimiento del sistema. Ingrese una contarseña para "
"este usuario especial y no la olvide! Por razones de seguridad se recomienda "
"que no anote esta contraseña en ninguna parte.</p>"

<<<<<<< HEAD
# Nombre de la máquina (host)
#: yali/gui/Ui/rootpasswidget.py:134
msgid "Hostname:"
msgstr "Nombre de la máquina (hostname):"
=======
#: yali4/gui/Ui/rootpasswidget.py:172
msgid "System administrator password:"
msgstr "Contraseña del Administrador:"

#: yali4/gui/Ui/rootpasswidget.py:173
msgid "System administrator password (again):"
msgstr "Repetir Contraseña:"
>>>>>>> 6455b02b

#: yali4/gui/Ui/rootpasswidget.py:182
msgid "Hostname:"
msgstr "Nombre de la máquina (hostname):"

#: yali4/gui/Ui/setupuserswidget.py:175
msgid "Real Name:"
msgstr "Nombre Real:"

#: yali4/gui/Ui/setupuserswidget.py:176
msgid "User Name:"
msgstr "Nombre de Usuario:"

#: yali4/gui/Ui/setupuserswidget.py:177
msgid "Password:"
msgstr "Contraseña:"

#: yali4/gui/Ui/setupuserswidget.py:178
msgid "Password (again):"
msgstr "Repetir Contraseña:"

#: yali4/gui/Ui/setupuserswidget.py:179
msgid "User ID"
msgstr "ID de Usuario"

#: yali4/gui/Ui/setupuserswidget.py:180
msgid "Give administrator privileges to this user"
msgstr "Con derechos administrativos"

#: yali4/gui/Ui/setupuserswidget.py:181
msgid "Not recommended"
msgstr "No recomendado"

#: yali4/gui/Ui/setupuserswidget.py:182
msgid "Do not ask any password to this user"
msgstr "No pedir contraseña a éste usuario"

#: yali4/gui/Ui/setupuserswidget.py:183
msgid "Advanced"
msgstr "Avanzado"

#: yali4/gui/Ui/setupuserswidget.py:184
msgid "Edit Selected User"
msgstr "Modificar Usuario Seleccionado"

#: yali4/gui/Ui/setupuserswidget.py:185
msgid "Delete Selected User"
msgstr "Eliminar Usuario Seleccionado"

#: yali4/gui/Ui/setupuserswidget.py:186
msgid "Auto Login User :"
msgstr "Iniciar sesión automáticamente como usuario:"

#: yali4/gui/Ui/setupuserswidget.py:187
msgid "Auto Login Disabled"
msgstr "No iniciar sesión automáticamente"

#: yali4/gui/Ui/setupuserswidget.py:188
msgid "Users:"
msgstr "Usuarios:"

#: yali4/gui/Ui/setupuserswidget.py:189 yali4/gui/ScrUsers.py:262
#: yali4/gui/ScrUsers.py:304 yali4/gui/ScrUsers.py:363
msgid "Create User"
msgstr "Crear Usuario"

#: yali4/gui/Ui/summarywidget.py:69
msgid "Begin Install"
msgstr "Comenzar instalación"

# favor revisar - release, version
#: yali4/gui/Ui/summarywidget.py:70
msgid "If you check this, Yalı will install all language packages in this release"
msgstr ""
"Si marca aquí, Yali instalará los paquetes de todos los idiomas disponibles "
"en esta versión"

#: yali4/gui/Ui/summarywidget.py:71
msgid "Install all language packages"
msgstr "Instalar todos los paquetes de idiomas"

# favor revisar la ultima parte en especial
#: yali4/gui/Ui/welcomewidget.py:91
msgid ""
"All software developed by TUBITAK/UEKAE is licensed under GNU/GPL. Other "
"software have their corresponding licenses. To install and/or use Pardus, "
"you must accept them. Do you accept GNU/GPL and other, corresponding "
"licences?"
msgstr ""
"Todo software desarrollado por TUBITAK/UEKAE está cubierto por la licencia "
"GNU/GPL. Otros software tienen sus licencias respectivas. Al instalar o usar "
"Pardus, debe aceptarlos. Acepta las licencias GNU/GPL y las demás, según "
"corresponde ?"

#: yali4/gui/Ui/welcomewidget.py:92
msgid "Read GPL"
msgstr "Leer Licencia GPL"

#: yali4/gui/Ui/welcomewidget.py:93
msgid "Reboot System"
msgstr "Reiniciar Sistema"

#: yali4/gui/Ui/welcomewidget.py:94
msgid "Yes, I accept."
msgstr "Si, acepto."

#: yali4/gui/Ui/welcomewidget.py:95
msgid "No, I don't accept."
msgstr "No acepto."

#: yali4/gui/debugger.py:28
msgid "Debug"
msgstr "Depurar"

#: yali4/gui/descSlide.py:18
msgid ""
"Hello, there. The easiest-ever install tool YALI has begun Pardus "
"installation. It is now time to relax and learn about some of the features "
"of Pardus 2009 while it is being installed."
msgstr ""
"Hola, la herramienta de instalación de Pardus más fácil denominado YALI "
"acaba de empezar su proceso de instalación. Ahora es el momento de relajarse y "
"averiguar más acerca de las características de Pardus 2009, mientras procede "
"la instalación."

#: yali4/gui/descSlide.py:19
msgid ""
"Pardus 2009 is a Linux distribution that everybody can easily install and "
"use. With Pardus 2009, you can do anything that you could otherwise do with "
"other operating systems. With its fast, secure and stable infrastructure, "
"Pardus opens the path to software libre."
msgstr ""
"Pardus 2009 es una distribución de Linux que todos pueden instalar y usar de "
"manera muy fácil. Con Pardus 2009 puede hacer todo lo que podría hacer en "
"otro sistema operativo. Usando la infraestructura rápida, segura y estable "
"de Pardus le abre camino al mundo de la sofware libre."

#: yali4/gui/descSlide.py:20
msgid ""
"Pardus 2009 comes preinstalled with the open source desktop environment KDE "
"4.2. You will have a much better desktop experience compared to what you "
"have seen so far. Following the installation, you can choose to use the "
"classical desktop view that includes icons to your files and folders, or you "
"can have any number of the preinstalled plasma widgets on your desktop and "
"add interesting functionality to your view. You can have an analog clock on "
"your desktop; even more, you can have a real-time weather report, your notes "
"and RSS feeds right on your desktop."
msgstr ""
"Pardus 2009 trae preinstalado al escritorio de código abierto KDE 4.2. Va a "
"disfrutar una experiencia de escritorio de excelencia y mucho mejor de lo "
"que está acostumbrado. Siguiendo la instalación puede determinar si desea la "
"vista clásica del escritorio con los iconos para directorios y archivos, o "
"puede colocar algunos de los Widgets Plasma con funcionalidades interesantes "
"y útiles. Puede colocar un reloj analógico en el escritorio; además un "
"reporte de tiempo en tiempo real, notas de anotador, titulares de las "
"últimas noticias RSS, entre otros."

#: yali4/gui/descSlide.py:21
msgid ""
"With the arrival of KDE 4.2, Konqueror is replaced with a new and very "
"talented file manager, Dolphin. Dolphin is easy to use, and when it comes to "
"viewing folders, it allows you to sort them in various ways, adding "
"functionality like grouping and detailed information right on the spot. "
"Anything you may need on viewing folders, you have it with Dolphin."
msgstr ""
"Con la versión de KDE 4.2, Konqueror fue reemplazado por un administrador de "
"archivos nuevo y muy funcional, Dolphin. Dolphin es fácil de usar, y en la "
"vista de directorios tiene varias opciones de ordenar, puede agrupar "
"archivos similares, y dar informaciones detalladas al instante. Lo que pueda "
"desear al visualizar contenidos de directorios, se lo facilita Dolphin."

# favor revisar
#: yali4/gui/descSlide.py:22
msgid ""
"With Pardus 2009, Kpdf is replaced with Okular. Okular supports many file "
"formats and you can view all your files without any additional software, "
"take notes on bookmarks on them."
msgstr ""
"En Pardus 2009 el visualizador de archivos pdf, Kpdf fue reemplazado por "
"Okular. Okular soporta muchos formatos de archivos, los cuales permite "
"visualizar sin un software adicional, y permite hacer anotaciones y "
"establecer marcadores."

#: yali4/gui/descSlide.py:23
msgid ""
"Pardus 2009 also includes other components updated with KDE 4.2. If you have "
"used Pardus before, you may want to check out the welcome tour to see what "
"those changes are."
msgstr ""
"Pardus 2009 también incluye más componentes actualizados al KDE 4.2. Si "
"anteriormente ya era usuario de Pardus puede tomar un paseo de bienvenida "
"para ver los cambios."

#: yali4/gui/descSlide.py:24
msgid ""
"Pardus includes many genuine technologies aiming for an easier use and "
"management. TASMA has been replaced with System Manager in Pardus 2009, but "
"you will still find all these management tools built into the System Manager "
"interface."
msgstr ""
"Pardus incluye muchas tecnologías propias diseñadas para facilitar un "
"sencillo uso y administración. TASMA fue reemplazado por el Administrador "
"del Sistema de Pardus 2009, pero todavía va a encontrar todas las "
"herramientas de administración como parte de la interfaz del Administrador "
"del Sistema."

#: yali4/gui/descSlide.py:25
msgid ""
"Kaptan (Turkish for 'Captain') is what welcomes you to your Pardus "
"installation. Using Kaptan, you can configure your desktop, changing the "
"taskbar's location, wallpaper and desktop theme, and internet connection "
"settings. Kaptan also allows you to add the Contribution Repository to your "
"package management settings. Even more, Kaptan includes options to set "
"intelligent search and an online Pardus Beginner's Tour."
msgstr ""
"Kaptan (Turco para 'Capitán') le da la bienvenida a Pardus luego de "
"instalarlo. Con Kaptan puede configurar el escritorio, cambiando la "
"ubicación de la barra de tareas, el fondo de escritorio, el tema de las "
"ventanas y la conexión a internet. Kaptan también le permite agregar el "
"repositorio de paquetes 'Contrib' a la configuración del sistema de "
"instalación de paquetes. Además Kaptan incluye opciones para habilitar una "
"búsqueda inteligente de escritorio y un paseo para principiantes de Pardus "
"en línea."

#: yali4/gui/descSlide.py:26
msgid ""
"It is possible to install hundreds of software found in Pardus' package "
"repositories with a single click. Using the Package Manager, you can install "
"PiSi packages with the click of a button, not having to deal with screen "
"after screen of detailed configuration options. After package installations, "
"all you need to do is to start the applications. It is all that easy!"
msgstr ""
"Hay cientos de programas de software disponibles en los repositorios de "
"Pardus, y se pueden elegir e instalar con pocos clics. Usando al "
"Administrador de Paquetes puede instalar paquetes PiSi con el clic del "
"ratón, y no necesita preocuparse de muchas pantallas con los detalles y "
"opciones de configuración. Después de instalar un paquete, todo lo que le "
"resta hacer es usarlo. Así de fácil!"

#: yali4/gui/descSlide.py:27
msgid ""
"Adding new users, changing boot order, starting or stopping system services "
"or rolling your system configuration back to a previous state has never been "
"easier. You can use the system managers for that and you can even add to "
"your desktop as widgets managers that you use frequently."
msgstr ""
"Nunca fue más sencillo agregar nuevos usuarios, modificando el orden de "
"arranque, iniciar o detener servicios del sistema o deshacer una "
"configuración del sistema y retroceder al sistema a un estado anterior. Para "
"esto puede usar los administradores del sistema, los que incluso puede "
"colocar como un widget en el escritorio, si lo usa a menudo."

#: yali4/gui/descSlide.py:28
msgid ""
"To connect to a wireless or 'wired' network is as easy as choosing a "
"connection profile with Pardus 2009. With the network manager's advanced "
"options, you can have different settings (e.g. static IP, a different DNS "
"server) for different connections with the profiles you create. Choosing a "
"different connection profile requires just two clicks."
msgstr ""
"Establecer una conexión de red inalambrica o 'cableada' es en Pardus 2009 "
"tan fácil como elegir un perfil de conexión. Con las opciones avanzadas del "
"administrador de red puede mantener diferentes configuraciones (p.ej. IP "
"estático, servidor DNS) para diferentes conexiones y los puede guardar en "
"perfiles diferentes. Para cambiar la conexión bastan entonces solo dos clics."

#: yali4/gui/descSlide.py:29
msgid ""
"With Pardus 2009, Amarok has not only shed skin, but also changed "
"internally. It provides much more than listening to music. You now have the "
"option to read lyrics and learn about the singer or composer through "
"Wikipedia while listening to a song, or use the intelligent playlist feature "
"to group songs in various manners. As Amarok works seamlessly with most "
"player devices, you can drag and drop songs to your players without the need "
"for any external device drivers."
msgstr ""
"En Pardus 2009 Amarok no solamente cambió su aspecto, sino también tuvo "
"muchos cambios internos. Se puede hacer mucho más que solamente escuchar "
"música. Ahora tiene la opción, mientras escucha la música, de leer los "
"lyrics, ver informaciones acerca del cantante o compositor a través "
"informaiones de la Wikipedia, o usar la característica de lista de "
"reproducción inteligente para agrupar canciones de varias maneras. Además "
"Amarok funciona directamente con la mayoría de los dispositivos "
"reproductores de música externos, puede simplemente 'drag and drop' las "
"canciones al reproductor, sin necesidad de controladores adicionales."

#: yali4/gui/descSlide.py:30
msgid ""
"Mozilla Firefox is the preferred browser with its speed, security and "
"flexibility. With its addon support and a *very* rich addon repository, you "
"can add new functionality to Mozilla Firefox. You will find many of the most "
"visited websites along with Pardus-related websites in your bookmarks in its "
"Pardus default installation. Enjoy a fast and secure internet with the new "
"Mozilla Firefox 3.5."
msgstr ""
"Mozilla Firefox es el navegador preferido por su velocidad, seguridad y "
"flexibilidad. Con el soporte para agregados y un repositorio *MUY* completo "
"de agregados, puede agregar más funcionalidades a Mozilla Firefox. Hay "
"muchos marcadores preestablecidos con enlaces a sitios relacionados con "
"Pardus, y varios otros muy frecuentados. Disfrute una experiencia segura y "
"rápida de internet usando Mozilla Firefox 3.5."

#: yali4/gui/descSlide.py:31
msgid ""
"Connecting to your friends and contacts is really easy and seamlessly "
"integrated into the desktop with Pardus 2009. Using Kontact, you can send "
"and receive emails, manage your meetings, create address books, takes notes "
"and follow RSS feeds. Using Kopete, you can connect to popular networks like "
"MSN and GTalk, and chat online with your friends."
msgstr ""
"Conectar con sus amigos y contactos es realmente sencillo y "
"transparentemente integrado en el escritorio de Pardus 2009. Usando Kontact "
"puede enviar y recibir emails, administrar reuniones, crear agendas de "
"direcciones, tomar notas y seguir noticias con marcadores RSS dinámicos. Con "
"Kopete puede conectarse a redes populares como MSN y GTalk, y chatear en "
"línea con sus amigos."

#: yali4/gui/descSlide.py:32
msgid ""
"World's leading preferred libre office suite OpenOffice.org brings a word "
"processor, a spreadsheet, a presentation application, database, formula and "
"drawing tools to your desktop for your office needs at home, at your "
"workplace or school. With OpenOffice.org, you can view and edit documents "
"created in other office suites and share your documents with friends and "
"contacts that are using other office applications."
msgstr ""
"La suite oficina de preferencia mundial OpenOffice.org le provee "
"aplicaciones de procesador de texto, hoja de cálculo, desarrollo de "
"presentaciones, Base de datos, y herramientas de fórmulas y de dibujo para "
"utilizarlo donde lo requiera, en su casa, en su trabajo o en el colegio. Con "
"OpenOffice.org puede ver y editar documentos que fueron creados en otros "
"programas de oficina y compartirlos con amigos y contactos, aunque ellos "
"usen otros programas."

#: yali4/gui/descSlide.py:33
msgid ""
"Gimp is an advanced image editing software. Allowing creation and editing of "
"common graphics and image file formats, it has abilities that professional "
"graphics artists and designers need and an ability to integrate new filters "
"easily with its addon system."
msgstr ""
"Gimp es un programa avanzado de edición de imágenes. Con Gimp puede editar "
"todos los formatos de imágenes comunes y tiene funciones avanzadas "
"requeridas por artistas y diseñadores gráficos, además una facilidad de "
"integrar fácilmente filtros adicionales con su sistema de agregados."

#: yali4/gui/descSlide.py:34
msgid ""
"Pardus, along with the preinstalled games, has many games in its "
"repositories, allowing hours of fun with various kinds of games available "
"through the package manager."
msgstr ""
"Para Pardus, aparte de los juegos preinstalados, hay muchos más en los "
"repositorios, permitiendo horas de diversión con diferentes tipos de juegos, "
"fácilmente a instalar usando el administrador de paquetes."

# i wish and hope it will be like this :) . Really ?
#: yali4/gui/descSlide.py:35
msgid ""
"Pardus 2009 is set to support most hardware right away. At the end of the "
"installation, when you start with Pardus, the graphics card and sound "
"hardware of your computer will be auto-detected , and the network devices "
"will be prepared for connections, whether it be wireless or 'wired'. Adding "
"a printer to your sistem is also really easy. All you need to do is plug the "
"printer in, and it is set. Pardus will install the correct driver and set "
"everything accordingly right away."
msgstr ""
"Pardus 2009 soporta una gran gama de hardware sin complicaciones. Al "
"terminar la instalación, cuando arranca su sistema Pardus, la tarjeta "
"gráfica y el sonido ya van a estar reconocidos automáticamente, y los "
"dispositivos de red estarán listos para conectarse, sea inalambrico o "
"'cableado'. También agregar una impresora es muy fácil. Todo lo que necesita "
"hacer es conectar a la impresora y listo. Pardus en seguida va a instalar el "
"controlador correcto y realizar la configuración adecuada."

# is there some english (or international) link in Özgürlükİçin ?
#: yali4/gui/descSlide.py:36
msgid ""
"We have a support portal to help improve your Pardus experience and help "
"with problems you encounter. In the Özgürlükİçin portal, where content is "
"developed by volunteer contributors, you will find guides, package and game "
"introductions. If you happen to have any questions, the forum is waiting for "
"you. If you need support, or if you want to support, your first stop should "
"be www.ozgurlukicin.com"
msgstr ""
"Tenemos un portal de soporte que puede ayudar a mejorar la experiencia con "
"Pardus y puede apoyarle en las soluciones de eventuales problemas. En el "
"portal de Özgürlükİçin, donde voluntarios están contribuyendo, puede "
"encontrar guías de instrucciones, y presentaciones de programas y juegos. Si "
"tiene preguntas, si necesita soporte, o si quiere ayudar en el soporte, "
"entonces debería intentar primero en www.ozgurlukicin.com"

#: yali4/gui/DiskWidgets.py:87
msgid "Manual Partitioning selected."
msgstr "Particionamiento manual seleccionado."

#: yali4/gui/DiskWidgets.py:192
#, python-format
msgid "'Install Root' size must be larger than %s MB."
msgstr "El tamaño de la partición raíz (/) debe ser mayor a %s MB."

#: yali4/gui/DiskWidgets.py:222 yali4/gui/ScrBootloader.py:68
#: yali4/gui/ScrKahyaCheck.py:99 yali4/gui/ScrPartitionAuto.py:71
#: yali4/gui/ScrRescue.py:48
msgid "Can't find a storage device!"
msgstr "No se puede encontrar un dispositivo de almacenamiento!"

#: yali4/gui/DiskWidgets.py:238
#, python-format
msgid "%0.1f GB free"
msgstr "%0.1f GB libre"

#: yali4/gui/DiskWidgets.py:240
#, python-format
msgid "%d MB free"
msgstr "%d MB libre"

#: yali4/gui/DiskWidgets.py:260 yali4/gui/GUIAdditional.py:166
#, python-format
msgid "Partition %d"
msgstr "Partición %d"

#: yali4/gui/DiskWidgets.py:268 yali4/gui/GUIAdditional.py:164
#: yali4/partition.py:124
msgid "Free Space"
msgstr "Espacio Disponible"

#: yali4/gui/DiskWidgets.py:296
#, python-format
msgid ""
"Partition <b>%(partition)s (%(size)s)</b> <b>deleted</b> from device <b>%"
"(device)s</b>."
msgstr ""
"Partición <b>%(partition)s (%(size)s)</b> <b>eliminado</b>de dispositivo <b>%"
"(device)s</b>."

# please check the idea of this sentence, does it make sense ?
# if there is a "second" sentence, it might get clearer, however if it is "alone" this should be improved
# because it doesn't refer to "partition type" - better "mount point" or "purpose in the system" or the like..
# in spanish i say (more or less): "There is already a partition destined for the same use"
#: yali4/gui/DiskWidgets.py:326 yali4/partitionrequest.py:181
msgid "There is a request for the same Partition Type."
msgstr "Ya hay una partición especificada para el mismo fin."

#: yali4/gui/DiskWidgets.py:349
#, python-format
msgid "Partition <b>%(partition)s</b> will be <b>formatted</b> as <b>%(fsType)s</b>."
msgstr "Partición <b>%(partition)s</b> se <b>formateará</b> como <b>%(fsType)s</b>."

# favor verificar contexto,
# check context, should this say "format as.." instead o "selected as .." ?
#: yali4/gui/DiskWidgets.py:364 yali4/gui/ScrSummary.py:163
#, python-format
msgid "Partition <b>%(partition)s</b> <b>selected</b> as <b>%(type)s</b>."
msgstr "Usar partición <b>%(partition)s</b> <b>seleccionada</b> para <b>%(type)s</b>."

#: yali4/gui/DiskWidgets.py:382
msgid ""
"GPT Disk tables does not support for extended partitions.\n"
"You need to delete one of primary partition from your disk table !"
msgstr ""
"Tablas de particiones GPT no tienen soporte para particiones extendidas.\n"
"Usted debería eliminar una de las particiones primarias de su lista de "
"particiones !"

# is this a (duplicate) corrected version of string 123 (#: yali4/gui/DiskWidgets.py:357 ??)
#: yali4/gui/DiskWidgets.py:384 yali4/gui/DiskWidgets.py:407
msgid "Too many primary partitions !"
msgstr "Demasiadas particiones primarias !"

#: yali4/gui/DiskWidgets.py:406
msgid ""
"You need to delete one of the primary or extended(if exists) partition from "
"your disk table !"
msgstr ""
"Debe eliminar una de las particiones primarias o extendidos (si hay) de la "
"tabla de particiones !"

#: yali4/gui/DiskWidgets.py:418
msgid "Error !"
msgstr "Error !"

# i hope "(fs)s" refers to a string rerpresenting the file-system
#: yali4/gui/DiskWidgets.py:428
#, python-format
msgid ""
"Partition <b>%(partition)s</b> <b>added</b> to device <b>%(device)s</b> with "
"<b>%(size)s MB</b> as <b>%(fs)s</b>."
msgstr ""
"Partición <b>%(partition)s</b> <b>agregada</b> a dispositivo <b>%(device)s</"
"b> de <b>%(size)s MB</b> como <b>%(fs)s</b>."

#: yali4/gui/DiskWidgets.py:454
msgid "Delete All Partitions"
msgstr "Eliminar todas las particiones"

<<<<<<< HEAD
#: yali/gui/PartListImpl.py:312
msgid "Can't get partition info from partition request!"
msgstr "No posible obtener informaciones sobre las particiones !"
=======
# maybe here should add a comment, this refers to / "root" (or system-) partition, i might have configured my pardus distributed over several partitions (home, var, boot, ..)
#: yali4/gui/DiskWidgets.py:534
msgid "Pardus will install here"
msgstr "Aquí se va a instalar la raiz (/) de Pardus"

#: yali4/gui/DiskWidgets.py:537
msgid "User files will store here"
msgstr "Aquí se guardarán los archivos de los usuarios"

# how long may the translated string be ??
#: yali4/gui/DiskWidgets.py:540
msgid "Swap will be here"
msgstr "Aquí estará el espacio de intercambio (Swap)"
>>>>>>> 6455b02b

#: yali4/gui/DiskWidgets.py:543
msgid "Backup or archive files will store here"
msgstr "Aquí se guardarán archivos de copias de seguridad y otros"

#: yali4/gui/DiskWidgets.py:562
#, python-format
msgid ""
"<b>Path:</b> %s<br>\n"
"                                  <b>Size:</b> %s<br>\n"
"                                  <b>FileSystem:</b> %s%s"
msgstr ""
<<<<<<< HEAD
"No se encuentra o no se ha definido la partición req.partition(). (Puede "
"ser un pedido fantasma!)"
=======
"<b>Ruta:</b> %s<br>\n"
"                                  <b>Tamaño:</b> %s<br>\n"
"                                  <b>Sistema de archivos:</b> %s%s"

#: yali4/gui/DiskWidgets.py:595 yali4/gui/ScrSummary.py:161
#, python-format
msgid "All partitions on device <b>%(device)s</b> has been deleted."
msgstr "Se eliminaron todas particiones del dispositivo <b>%(device)s</b>."
>>>>>>> 6455b02b

#: yali4/gui/GUIAdditional.py:75
msgid ""
"<p><span style=\"color:#FFF\"><b>It seems this partition is not ready for "
"resizing.</b></span></p>"
msgstr ""
"<p><span style=\"color:#FFF\"><b>Aparentemente esta partición no permite "
"redimensionar.</b></span></p>"

#: yali4/gui/GUIAdditional.py:88
#, python-format
msgid "Resizing to %s MB.."
msgstr "Redimensionando a %s MB.."

#: yali4/gui/GUIAdditional.py:97
msgid "Filesystem Error"
msgstr "Error del sistema de archivos"

#: yali4/gui/GUIAdditional.py:104
#, python-format
msgid ""
"Partition <b>%(partition)s - %(fs)s</b> <b>resized</b> to <b>%(resizeTo)s "
"MB</b>, old size was <b>%(currentSize)s MB</b>"
msgstr ""
"Partición <b>%(partition)s - %(fs)s</b> <b>redimensionada</b> a <b>%"
"(resizeTo)s MB</b>, tamaño anterior era <b>%(currentSize)s MB</b>"

#: yali4/gui/GUIAdditional.py:167
#, python-format
msgid "(%s) [%s] Size : %s - Free : %s"
msgstr "(%s) [%s] Tamaño : %s - Libre : %s"

#: yali4/gui/GUIAdditional.py:186
#, python-format
msgid "%s (Boot Disk)"
msgstr "%s (Disco de Arranque)"

#: yali4/gui/GUIAdditional.py:246
#, python-format
msgid "Connecting to network <b>%s</b> ..."
msgstr "Conectando a red <b>%s</b> ..."

#: yali4/gui/GUIAdditional.py:252 yali4/gui/GUIAdditional.py:253
msgid "Connection failed"
msgstr "Conexión fallada"

#: yali4/gui/GUIAdditional.py:256 yali4/gui/GUIAdditional.py:257
msgid "Connected"
msgstr "Conectado"

#: yali4/gui/GUIAdditional.py:291
msgid "Can't open License file!"
msgstr "No se puede abrir el archivo de licencia!"

#: yali4/gui/GUIAdditional.py:302
msgid "Can't open Release Notes!"
msgstr "No se puede abrir el archivo de notas de lanzamiento!"

#: yali4/gui/runner.py:150
msgid "Error occured !"
msgstr "Ocurrió un error !"

#: yali4/gui/runner.py:166
msgid "Unhandled exception occured!"
msgstr "Ocurrió un error desconocido !"

# verify context
#: yali4/gui/ScrAdmin.py:30
msgid "Set Administrator"
msgstr "Administrador del Sistema"

#: yali4/gui/ScrAdmin.py:31
msgid "Admins have important rights on the system..."
msgstr "Administradores tienen privilegios importantes en el sistema..."

#: yali4/gui/ScrAdmin.py:33
msgid ""
"\n"
"<font size=\"+2\">System administrator password and hostname</font>\n"
"\n"
"<font size=\"+1\">\n"
"<p>\n"
"You need to define a password for the \"root\" user that has full control "
"over the system.\n"
"Your password must be easy to remember (for you) but hard to guess (for "
"others). \n"
"You can use lower case or upper case letters, numbers and punctuation marks "
"in your password. \n"
"You should take care not to use letters not found in English to avoid "
"incompatibilities with other systems.\n"
"</p>\n"
"<p>\n"
"Here you can enter a name for your computer in the text box below. As your "
"computer will be \n"
"known with this name in the local network, it is advised to enter a "
"descriptive text.\n"
"Proceed with the installation after you make your selections.\n"
"</p>\n"
"<p>\n"
"Click Next button to proceed.\n"
"</p>\n"
"</font>\n"
msgstr ""
"\n"
"<font size=\"+2\">Contraseña de administrador del sistema y nombre de "
"maquina (host)</font>\n"
"\n"
"<font size=\"+1\">\n"
"<p>\n"
"Debe definir una contraseña para el usuario \"root\", que tiene el control "
"total sobre el sistema.\n"
"La contraseña debe ser fácil de recordar (para Usted) pero difícil de "
"adivinar (para otros). \n"
"Puede utilizar para la contraseña letras en mayusculas y minúsculas, números "
"y punto. \n"
"Pero debe atender de usar SOLAMENTE las letras que se encuentran en un "
"teclado en inglés.\n"
"</p>\n"
"<p>\n"
"En la caja de texto abajo puede ingresar un nombre para su computadora. Ya "
"que con este nombre \n"
"se identificará su maquina en el entorno de red, conviene ingresar un texto "
"descriptivo.\n"
"Proceda con la instalación luego de completar los campos según su "
"preferencia.\n"
"</p>\n"
"<p>\n"
"Presione el botón Siguiente para avanzar.\n"
"</p>\n"
"</font>\n"

#: yali4/gui/ScrAdmin.py:66
msgid "<center>Caps Lock is on!</center>"
msgstr "<center>Mayusculas están activadas !</center>"

#: yali4/gui/ScrAdmin.py:120 yali4/gui/ScrRescuePassword.py:114
#: yali4/gui/ScrUsers.py:196
msgid "Password is too short!"
msgstr "Contraseña es muy corta!"

#: yali4/gui/ScrAdmin.py:129 yali4/gui/ScrRescuePassword.py:111
#: yali4/gui/ScrUsers.py:193
msgid "Passwords do not match!"
msgstr "Contraseñas no coinciden!"

#: yali4/gui/ScrAdmin.py:134
msgid "Don't use your username as password !"
msgstr "No use su nombre de usuario como contraseña !"

# favor verificar, hay que ver si entra todo este texto
#: yali4/gui/ScrAdmin.py:154
msgid "Hostname contains invalid characters!"
msgstr "El nombre de la maquina (hostname) contiene caracteres no válidos!"

#: yali4/gui/ScrBootloader.py:37
msgid "Bootloader Choice"
msgstr "Cargador de Arranque"

#: yali4/gui/ScrBootloader.py:38
msgid "Configure the system boot..."
msgstr "Configurar el sistema de arranque.."

#: yali4/gui/ScrBootloader.py:40 yali4/gui/ScrRescueGrub.py:35
msgid ""
"\n"
"<font size=\"+2\">Boot loader setup</font>\n"
"<font size=\"+1\">\n"
"<p>\n"
"Pardus 2009 uses a boot manager called GRUB to start the operating system "
"you choose.\n"
"</p>\n"
"<p>If there are multiple operating systems in your computer, you can start "
"the one \n"
"you like using GRUB. Installing GRUB to the beginning of the boot disk is "
"the advised \n"
"option to avoid boot problems.  If you are sure you know what you are "
"doing, \n"
"you can change boot loader settings.\n"
"</p>\n"
"<p>\n"
"Please refer to Pardus Installing and Using \n"
"Guide for more information about GRUB boot \n"
"loader.\n"
"</p>\n"
"</font>\n"
msgstr ""
"\n"
"<font size=\"+2\">Configuración del cargador de arranque</font>\n"
"\n"
"<font size=\"+1\">\n"
"<p>\n"
"Pardus 2009 hace uso del cargador de arranque GRUB, para arrancar (bootear) "
"el sistema operativo de su preferencia. \n"
"</p>\n"
"<p>\n"
"Si tiene más de un sistema operativo, GRUB le permite elegir con cual "
"sistema operativo iniciar.\n"
"Generalmente está recomendado instalar GRUB en el inicio del disco "
"principal. \n"
"Si sabe lo que está haciendo puede cambiar la configuración del cargador de "
"arranque.</p>\n"
"\n"
"<p>\n"
"Favor recurrir a la documentación - Pardus Installing and Using \n"
"Guide - para más informaciones sobre GRUB. \n"
"</p>\n"
"</font>\n"

# in spanish this would need to be changed, if Pardus happens to be on DVD or multiple CDs..
#: yali4/gui/ScrCheckCD.py:29
msgid "Check your media"
msgstr "Verifique el CD de instalación"

#: yali4/gui/ScrCheckCD.py:30
msgid "To ignore media corruptions you can check your media integrity..."
msgstr "Para prevenir problemas por corrupción de datos puede verificar el CD.."

# maybe i copied the CD from a friend ? so it would not be from an ISO...
#: yali4/gui/ScrCheckCD.py:32
msgid ""
"\n"
"<font size=\"+2\">Check CD Integrity!</font>\n"
"<font size=\"+1\"><p>\n"
"You can check if the packages included in the installation CD are saved "
"correctly into the CD. Performing this test is a highly important step in "
"making sure for a problem-free installation. If the test fails, try re-"
"burning the ISO image in a lower (e.g. 12x or less) speed.</p></font>\n"
msgstr ""
"\n"
"<font size=\"+2\">Comprobar CD!</font>\n"
"<font size=\"+1\"><p>\n"
"Puede combrobar si los paquetes del CD están guardados corectamente en el "
"CD. Esta verificación es muy importante para prevenir problemas durante la "
"instalación. Si la falla la comprobación intente volver a grabar el CD a "
"menor velocidad (ej. 12x o menos).</p></font>\n"

# if this is the message at the bottom line, i shoud shorten the text in spanish !!
# could be set to: "Verificando CD, por favor espere."
#: yali4/gui/ScrCheckCD.py:50
msgid "<font color=\"#FFF\">Please wait while checking CD.</font>"
msgstr "<font color=\"#FFF\">Favor espere mientras se está verificando el CD.</font>"

#: yali4/gui/ScrCheckCD.py:51
msgid "Stop Checking"
msgstr "Detener la Verificación"

#: yali4/gui/ScrDateTime.py:28
msgid "Set your timezone"
msgstr "Zona horaria"

#: yali4/gui/ScrDateTime.py:29
msgid "You can change your timezone, time or date settings..."
msgstr "Configure aquí su zona horaria, hora y fecha.."

#: yali4/gui/ScrDateTime.py:31
msgid ""
"\n"
"<font size=\"+2\">Time Zone settings</font>\n"
"<font size=\"+1\"><p>Here you can select your location and a timezone; and "
"set the date and time.\n"
"Your settings will update your hardware clock. Proceed with the installation "
"after you make your selections.</p></font>\n"
msgstr ""
"\n"
"<font size=\"+2\">Configuración de Zona Horaria</font>\n"
"<font size=\"+1\"><p>Aqui puede establecer su ubicación y su zona horaria; y "
"fijar la fecha y hora.\n"
"La configuración ajustará el reloj del hardware. Continúe con la instalación "
"luego de realizar los ajustes pertinentes.</p></font>\n"

# favor revisar
#: yali4/gui/ScrGoodbye.py:43
msgid "Goodbye from YALI"
msgstr "Felicidades, fin de instalación con YALI"

#: yali4/gui/ScrGoodbye.py:44
msgid "Enjoy your fresh Pardus !..."
msgstr "Disfrute su nueva instalación de Pardus !.."

# Presione el botón siguiente para continuar...
#: yali4/gui/ScrGoodbye.py:45
msgid ""
"\n"
"<font size=\"+2\">Congratulations</font>\n"
"\n"
"\n"
"<font size=\"+1\">\n"
"<p>\n"
"You have successfully installed Pardus, a very easy to use desktop system "
"on\n"
"your machine. Now you can start playing with your system and stay "
"productive\n"
"all the time.\n"
"</p>\n"
"<P>\n"
"Click on the Next button to proceed. One note: You remember your password,\n"
"don't you?\n"
"</p>\n"
"</font>\n"
msgstr ""
"\n"
"<font size=\"+2\">Felicidades</font>\n"
"\n"
"\n"
"<font size=\"+1\">\n"
"<p>\n"
<<<<<<< HEAD
"Terminó de instalar exitosamente Pardus, el sistema operativo de escritorio "
"muy fácil de usar en esta maquina. Ahora puede empezar a jugar con el sistema y continuar siendo "
"productivo todo el tiempo.\n"
=======
"Acaba de instalar exitosamente Pardus Linux, el sistema operativo de "
"escritorio muy fácil de usar en\n"
"esta maquina. Ahora puede empezar a jugar con el sistema y continuar siendo "
"productivo\n"
"todo el tiempo.\n"
>>>>>>> 6455b02b
"</p>\n"
"<P>\n"
"Presione el bóton siguiente para continuar. Una observación: Está recordando "
"la contraseña, verdad ?\n"
"</p>\n"
"</font>\n"

#: yali4/gui/ScrGoodbye.py:71
msgid "Running post install operations.."
msgstr "Ejecutando operaciones post-instal.."

#: yali4/gui/ScrGoodbye.py:85 yali4/gui/ScrRescueFinish.py:87
msgid "Press <b>Reboot</b> button to restart your system."
msgstr "Presione el botón <b>Reiniciar</b> para reiniciar el sistema."

#: yali4/gui/ScrGoodbye.py:87 yali4/gui/ScrRescueFinish.py:89
msgid "<b>Rebooting system. Please wait!</b>"
msgstr "<b>Rebooteando. Por favor espere..!</b>"

<<<<<<< HEAD
#: yali/gui/ScrGoodbye.py:196
msgid "Setting Root Password..."
msgstr "Estableciendo contraseña de Root..."

#: yali/gui/ScrGoodbye.py:197
msgid "Adding Users..."
msgstr "Agregando usuarios..."

#: yali/gui/ScrGoodbye.py:198
msgid "Writing Console Data..."
msgstr "Guardando datos de consola..."

#: yali/gui/ScrGoodbye.py:199
msgid "Migrating X.org Configuration..."
msgstr "Migrando configuración X.org..."

#: yali/gui/ScrGoodbye.py:200
msgid "Setting misc. package configurations..."
msgstr "Configurando configuraciones misceláneos de paquetes..."

#: yali/gui/ScrGoodbye.py:201
msgid "Installing BootLoader..."
msgstr "Instalando el cargador de arranque..."
=======
#: yali4/gui/ScrInstall.py:63
msgid "Installing system..."
msgstr "Instalando el sistema.."

#: yali4/gui/ScrInstall.py:64
msgid "Installing takes approximately 20 minutes depending on your hardware..."
msgstr "Instalación tarda ca. 20 minutos, dependiendo del equipo.."
>>>>>>> 6455b02b

#: yali4/gui/ScrInstall.py:66
msgid ""
"\n"
"<font size=\"+2\">Installation started</font>\n"
"\n"
"<font size=\"+1\">\n"
"\n"
"<p>\n"
"Pardus is now being installed on your hard disk. \n"
"</p>\n"
"\n"
"<p>\n"
"The duration of this operation depends on the \n"
"capability and power of your system. Meanwhile,\n"
"you can enjoy some visual elements showing \n"
"the distinctive properties of Pardus, your \n"
"new operating system.\n"
"</p>\n"
"\n"
"<p>\n"
"Have fun!\n"
"</p>\n"
"</font>\n"
msgstr ""
"\n"
"<font size=\"+2\">Installación en proceso</font>\n"
"\n"
"<font size=\"+1\">\n"
"\n"
"<p>\n"
<<<<<<< HEAD
"Instalación de Pardus Linux.\n"
=======
"En estos instantes se está instalando Pardus en el disco rígido. \n"
>>>>>>> 6455b02b
"</p>\n"
"\n"
"<p>\n"
"La duración del proceso de instalación depende de \n"
"las características del equipo. Durante el transcurso puede disfrutar algunos elementos visuales, que\n"
"muestran algunas características destacadas de Pardus Linux, su nuevo sistema operativo.\n"
"</p>\n"
"\n"
"<p>\n"
"Disfrútelo !\n"
"</p>\n"
"</font>\n"

#: yali4/gui/ScrInstall.py:123
msgid "Packages are being installed.."
msgstr "Instalando paquetes.."

#: yali4/gui/ScrInstall.py:138
#, python-format
msgid "Installing: <b>%s</b><br>%s"
msgstr "Instalando: <b>%s</b><br>%s"

#: yali4/gui/ScrInstall.py:143
#, python-format
msgid "Configuring package: <b>%s</b>"
msgstr "Configurando paquete: <b>%s</b>"

#: yali4/gui/ScrInstall.py:166 yali4/gui/ScrPartitionManual.py:79
msgid "Warning"
msgstr "Alerta"

#: yali4/gui/ScrInstall.py:167
#, python-format
msgid "Package install failed : <b>%s</b>"
msgstr "Instalación de paquete falló : <b>%s</b>"

#: yali4/gui/ScrInstall.py:168
msgid "Do you want to retry ?"
msgstr "Desea intentar de nuevo ?"

# favor verificar, traduccion libre, no estoy seguro a que se refiere
# i shortened this message, i think it is a message of the bottom line..
#: yali4/gui/ScrInstall.py:189
msgid "Creating baselayout for your system!"
msgstr "Configuración de layout básico del sistema !"

#: yali4/gui/ScrInstall.py:198
msgid "Configuring packages.."
msgstr "Configurando paquetes.."

#: yali4/gui/ScrInstall.py:221
#, python-format
msgid ""
"An error during the installation of packages occured.\n"
"\n"
"This is possibly a broken Pardus CD or CD-ROM drive.\n"
"\n"
"Error:\n"
"%s\n"
msgstr ""
"Durante la instalación de los paquetes ocurrió un error.\n"
"\n"
"Es posible que el CD de Pardus o el lector de CD tenga algún problema o "
"defecto.\n"
"\n"
"Error:\n"
"%s\n"

#: yali4/gui/ScrKahyaCheck.py:54
msgid "Kahya is working..."
msgstr "Kahya está trabajando..."

#: yali4/gui/ScrKahyaCheck.py:55
msgid "Kahya will automatically install your system..."
msgstr "Kahya va a instalar su sistema automaticamente..."

#: yali4/gui/ScrKahyaCheck.py:56
msgid ""
"\n"
"<font size=\"+2\">Kicker Check !</font>\n"
"<p> Some help messages </p>\n"
msgstr ""
"\n"
"<font size=\"+2\">Comprobación de Kicker !</font>\n"
"<p> Algunos mensajes de ayuda </p>\n"

#: yali4/gui/ScrKeyboard.py:31
msgid "Set your keyboard layout"
msgstr "Seleccione la distribución de su teclado"

#: yali4/gui/ScrKeyboard.py:32
msgid "Use your keyboard layout..."
msgstr "Use su distribución de teclado.."

#: yali4/gui/ScrKeyboard.py:34
msgid ""
"\n"
"<font size=\"+2\">Keyboard Setup</font>\n"
"<font size=\"+1\">\n"
"<p>\n"
"Here you can select the type of your keyboard and the language map you want "
"to use. You can test your selection's result in the test box. \n"
"Proceed with the installation after you make your selections.\n"
"</p>\n"
"</font>\n"
msgstr ""
"\n"
"<font size=\"+2\">Configuración de teclado</font>\n"
"<font size=\"+1\">\n"
"<p>\n"
<<<<<<< HEAD
"Seleccione una distribución de teclado de la lista, según su hardware o "
"preferencia.\n"
=======
"Aqui puede seleccionar el tipo de teclado y la localización que desea "
"utilizar. Puede comprobar el resultado de su selección en la caja de "
"texto. \n"
"Continúe con la instalación luego de establecer su elección.\n"
>>>>>>> 6455b02b
"</p>\n"
"</font>\n"

#: yali4/gui/ScrPartitionAuto.py:37
msgid "Choose Partitioning"
msgstr "Elegir Particionamiento"

#: yali4/gui/ScrPartitionAuto.py:38
msgid "Auto or Manual partitioning..."
msgstr "Particionamiento automático o manual..."

#: yali4/gui/ScrPartitionAuto.py:40
msgid ""
"\n"
"<font size=\"+2\">Automatic Partitioning</font>\n"
"<font size=\"+1\">\n"
"<p>\n"
"You can install Pardus if you have an unpartitioned-unused disk space \n"
"of 4GBs (10 GBs recommended) or an unused-unpartitioned disk. \n"
"The disk area or partition selected for installation will automatically \n"
"be formatted. Therefore, it is advised to backup your data to avoid future "
"problems.\n"
"</p>\n"
"<p>Auto-partitioning will automatically format the select disk part/"
"partition \n"
"and install Pardus 2009. If you like, you can do the partitioning manually "
"or make \n"
"Pardus 2009 create a new partition for installation.</p>\n"
"<p>\n"
"Please refer to Pardus Installing and Using Guide for more information\n"
"about disk partitioning.\n"
"</p>\n"
"</font>\n"
msgstr ""
"\n"
"<font size=\"+2\">Particionamiento Automático</font>\n"
"\n"
"<font size=\"+1\">\n"
"<p>\n"
<<<<<<< HEAD
"Pardus puede ser instalado en una gran variedad de hardware. Se puede "
"instalar Pardus en un disco entero vacío o en una partición de un disco.\n"
"<b>La installación destruirá todo el contenido existente en las "
"particiones seleccionadas. </b>\n"
"</p>\n"
"<p>\n"
"La partición automática usa el disco entero para la instalación de Pardus. \n"
"En esta pantalla puede elegir particionamiento automático de uno de sus  "
"discos, o puede omitir esta pantalla e intentar un particionamiento manual.\n"
"</p>\n"
"<p>\n"
"Favor consulte la guía <i>Pardus Installing and Using Guide</i> por más "
"información acerca de particionamiento de disco.\n"
=======
"Puede instalar Pardus si dispone de un espacio libre en disco\n"
" de 4GB (10GB recomendado)o una partición entera vacía.\n"
"El área o la partición seleccionada para la instalación se va a formatear. \n"
"Le recomendamos realizar una copia de seguridad para prevenir pérdida de los "
"datos.\n"
"</p>\n"
"<p>\n"
"El particionamiento automático formateará el disco o la partición "
"seleccionada e instalará Pardus 2009. \n"
"Si lo prefiere, puede realizar el particionamiento manualmente o solicitar "
"que\n"
" Pardus 2009 crea automáticamente una nueva partición para la instalación.</"
"p>\n"
"<p>\n"
"Favor consulte la guía de instalación de pardus por más información\n"
"acerca de particionamiento de disco.\n"
>>>>>>> 6455b02b
"</p>\n"
"</font>\n"

#: yali4/gui/ScrPartitionAuto.py:79
#, python-format
msgid ""
"It seems that you don't have the required disk space (min. %s) for Pardus "
"installation."
msgstr ""
"Aparentemente no dispone de suficiente espacio en disco (min. %s) para la "
"instalación de Pardus."

#: yali4/gui/ScrPartitionManual.py:31
msgid "Manual Partitioning"
msgstr "Particionamiento Manual"

#: yali4/gui/ScrPartitionManual.py:32
msgid "You can easily configure your partitions..."
msgstr "Puede configurar sus particiones de manera sencilla..."

#: yali4/gui/ScrPartitionManual.py:34
msgid ""
"\n"
"<font size=\"+2\">Partitioning your hard disk</font>\n"
"<font size=\"+1\">\n"
"<p>\n"
"In this screen, you can manually partition your disk. You can select \n"
"existing partitions and resize or delete them. You can create new \n"
"partition(s) in the empty parts, make Pardus use them for system files, \n"
"users' home directories, swap space or general use. The changes that you \n"
"make will not be applied until you go on with the installation, \n"
"which means you can revert if you make any unwanted changes or change your "
"configuration.\n"
"</p>\n"
"<p>\n"
"Please refer to Pardus Installing and Using Guide for more information\n"
"about disk partitioning.\n"
"</p>\n"
"</font>\n"
msgstr ""
"\n"
"<font size=\"+2\">Particionamiento del disco rígido</font>\n"
"<font size=\"+1\">\n"
"<p>\n"
<<<<<<< HEAD
"Pardus puede ser instalado en una variedad de hardware. Se puede instalar "
"Pardus en un disco vacío o una partición de disco.\n"
"<b>Durante la instalación automática se destruirán todas las informaciones "
"previas en las particiones seleccionados.</b>\n"
"</p>\n"
"<p>\n"
"Para usar Pardus, debe crear una particion del tipo Linux (para los archivos del sistema), y, opcional, un espacio de intercambio swap (recomendado para un mejor rendimiento). Este espacio de intercambio es utilizado\n"
" por el sistema, cuando requiere de más memoria de lo que hay disponible en "
"el sistema. \n"
"Recomendamos para la instalación del sistema un mínimo de 4 GBs de espacio "
"en disco rígido \n"
"y una partición swap (entre 500 MB - 2 GB, de acuerdo a las necesidades). \n"
"No se permite una partición de Linux de menos de 3.5 GB.\n"
"Opcionalmente se puede utilizar otra partición de disco para los archivos de los usuarios.\n"
"</p>\n"
"<p>\n"
"Se requiere formatear la partición Linux para su primer uso.\n"
"Puede habilitar la opción 'Usar espacio libre disponible' para  \n"
"utilizar automáticamente el espacio restante del disco.\n"
"</p>\n"
"<p>\n"
"La tabla de particiones muestra el dispositivo, tamaño, tipo de partición\n"
"e información sobre el sistema de archivos. Particiones de disco, que "
"durante la  \n"
"instalación de Pardus se van a formatear, se marcan  \n"
"en la columna 'Format'.\n"
"</p>\n"
"<p>\n"
"Favor consulte la Guía de instalación y Guía de Usuario de Pardus para\n"
"más informaciones sobre el particionamiento de disco.\n"
=======
"En esta pantalla puede particionar manualmente su disco. Puede \n"
"seleccionar particiones ya existentes y redimensionar o eliminarlas. Puede \n"
"crear particiones nuevas en espacios vacíos, y puede indicar para que Pardus "
"los use, \n"
"para archivos del sistema, directorios home de los usuarios, espacio swap o "
"para datos en general. Los cambios, que realiza aqui, \n"
"se aplicarán recién cuando continúa con la instalación, \n"
"quiere decir que todavia puede deshacer cambios si realizó una configuración "
"no deseada.\n"
"</p>\n"
"<p>\n"
"Favor consulte la guía de instalación y uso por más información sobre "
"particionamiento de disco.\n"
>>>>>>> 6455b02b
"</p>\n"
"</font>\n"

#: yali4/gui/ScrPartitionManual.py:80
msgid "All changes that you made will be removed."
msgstr "Todos los cambios que realizó se anularán."

#: yali4/gui/ScrRescueFinish.py:33 yali4/gui/ScrRescue.py:30
msgid "Rescue Mode"
msgstr "Modo de Rescate"

#: yali4/gui/ScrRescueFinish.py:34
msgid "Final step of Rescue operations..."
msgstr "Paso final de las operaciones de rescate..."

#: yali4/gui/ScrRescueFinish.py:35
msgid ""
"\n"
"<font size=\"+2\">Rescue Mode</font>\n"
"<font size=\"+1\"><p>Click <b>next</b> to reboot !</p></font>\n"
msgstr ""
"\n"
"<font size=\"+2\">Modo de Rescate</font>\n"
"<font size=\"+1\"><p>Presione <b>siguiente</b> para reiniciar sistema !</p></"
"font>\n"

#: yali4/gui/ScrRescueFinish.py:64 yali4/installer.py:523
msgid "Installing BootLoader..."
msgstr "Instalando Cargador de Arranque.."

#: yali4/gui/ScrRescueFinish.py:67
msgid "Taking back Pisi operation..."
msgstr "Volviendo atrás operación de Pisi..."

#: yali4/gui/ScrRescueFinish.py:70
msgid "Running rescue operations.."
msgstr "Ejecutando operaciones de rescate.."

# favor verificar
#: yali4/gui/ScrRescueGrub.py:32
msgid "Rescue Mode for Bootlooader"
msgstr "Modo de rescate del cargador de arranque"

#: yali4/gui/ScrRescueGrub.py:33
msgid "You can fix your bootloader..."
msgstr "Puede solucionar problemas de arranque..."

# favor verificar
#: yali4/gui/ScrRescuePassword.py:42
msgid "Rescue Mode for Password Recovery"
msgstr "Modo de Rescate para la recuperación de contraseñas"

<<<<<<< HEAD
#: yali/gui/ScrUsers.py:32
=======
# really recover ? or simply re-establish a new one ? or unset - delete the password ?
#: yali4/gui/ScrRescuePassword.py:43
msgid "You can recover your password ..."
msgstr "Puede recuperar su contraseña..."

#: yali4/gui/ScrRescuePassword.py:45
>>>>>>> 6455b02b
msgid ""
"\n"
"<font size=\"+2\">Password Recovery</font>\n"
"<font size=\"+1\"></font>\n"
msgstr ""
"\n"
"<font size=\"+2\">Recuperación de Contraseña</font>\n"
"<font size=\"+1\"></font>\n"

#: yali4/gui/ScrRescuePassword.py:57 yali4/gui/ScrUsers.py:72
msgid "Caps Lock is on!"
msgstr "Mayúsculas están activados!"

#: yali4/gui/ScrRescuePassword.py:62 yali4/gui/ScrRescuePisi.py:54
msgid "Starting DBUS..."
msgstr "Iniciando DBUS..."

#: yali4/gui/ScrRescuePassword.py:63 yali4/gui/ScrRescuePisi.py:55
#: yali4/installer.py:512
msgid "Trying to connect DBUS..."
msgstr "Intentando conectar con DBUS..."

#: yali4/gui/ScrRescuePassword.py:64
msgid "Getting user list ..."
msgstr "Obteniendo lista de usuarios ..."

#: yali4/gui/ScrRescuePassword.py:97
msgid "Password changed"
msgstr "Contraseña cambiada"

#: yali4/gui/ScrRescuePassword.py:97
msgid "Info"
msgstr "Info"

#: yali4/gui/ScrRescuePassword.py:108 yali4/gui/ScrUsers.py:190
msgid "Don't use your user name or name as a password."
msgstr "No use su nombre de usuario o su nombre real para la contraseña."

#: yali4/gui/ScrRescuePassword.py:148
msgid "Super User"
msgstr "Super Usuario"

# favor verificar
#: yali4/gui/ScrRescuePisi.py:40
msgid "Rescue Mode for Pisi History"
msgstr "Modo de rescate del registro histórico de PISI"

#: yali4/gui/ScrRescuePisi.py:41
msgid "You can take back your system ..."
msgstr "Puede volver arrás el estado de su sistema..."

#: yali4/gui/ScrRescuePisi.py:43
msgid ""
"\n"
"<font size=\"+2\">Pisi History</font>\n"
"<font size=\"+1\"></font>\n"
msgstr ""
"\n"
"<font size=\"+2\">Registro histórico de PISI</font>\n"
"<font size=\"+1\"></font>\n"

#: yali4/gui/ScrRescuePisi.py:56
msgid "Getting history ..."
msgstr "Obteniendo registro histórico ..."

#: yali4/gui/ScrRescuePisi.py:123
#, python-format
msgid "Operation %s : %s - %s"
msgstr "Operación %s : %s - %s"

# verificar retroceder..
#: yali4/gui/ScrRescue.py:31
msgid ""
"You can reinstall your Grub or you can take back your system by using Pisi "
"History..."
msgstr ""
"Puede reinstalar Grub o puede volver atrás al sistema usando el registro "
"histórico de Pisi..."

#: yali4/gui/ScrRescue.py:33
msgid ""
"\n"
"<font size=\"+2\">Rescue Mode</font>\n"
"<font size=\"+1\"><p>This is a rescue mode help document.</p></font>\n"
msgstr ""
"\n"
"<font size=\"+2\">Modo de rescate</font>\n"
"<font size=\"+1\"><p>Documento de ayuda para modo de rescate.</p></font>\n"

# favor revisar, montar - conectar - adjuntar (agregando no)
#: yali4/gui/ScrRescue.py:93
msgid "Mounting selected partition..."
msgstr "Montando partición seleccionada..."

#: yali4/gui/ScrRescue.py:105
msgid "Yali couldn't find a suitable partition on your system"
msgstr "Yali no pudo identificar una partición adecuada en sus sistema"

#: yali4/gui/ScrRescue.py:122
msgid "Please select a partition from list"
msgstr "Por favor seleccione una partición de la lista."

#: yali4/gui/ScrSummary.py:42
msgid "The last step before install"
msgstr "Un paso antes de instalar"

#: yali4/gui/ScrSummary.py:43
msgid "Summary of your installation..."
msgstr "Detalles de la instalación por realizarse..."

#: yali4/gui/ScrSummary.py:45
msgid ""
"\n"
"<font size=\"+2\">Install Summary</font>\n"
"<font size=\"+1\">\n"
"<p>\n"
"Here you can see your install options before installation starts.\n"
"</p>\n"
"</font>\n"
msgstr ""
"\n"
"<font size=\"+2\">Resumen de Instalación</font>\n"
"<font size=\"+1\">\n"
"<p>\n"
<<<<<<< HEAD
"Aparte del administrador del sistema,\n"
"puede crear una cuenta de usuario para \n"
" tareas de uso diario, ej. leer e-mail, navegar\n"
"en la internet y buscando ofertas del día. \n"
"Las reglas comúnes de elección de contraseña también se aplican aquí: La contraseña debería \n"
"ser única y privada. Utilíce una contraseña difícil de adivinar, pero fácil de recordar. \n"
"</p>\n"
"<p>\n"
"Presione el botón Siguiente para continuar.\n"
=======
"Aquí puede ver las opciones establecidos para la instalación, para que las "
"pueda verificar antes de iniciar el proceso de la instalación.\n"
>>>>>>> 6455b02b
"</p>\n"
"</font>\n"

#: yali4/gui/ScrSummary.py:72
msgid "<b><p>This action will reboot your system.</p></b>"
msgstr "<b><p>Esta acción reiniciará su sistema.</p></b>"

#: yali4/gui/ScrSummary.py:87
#, python-format
msgid "Install starts in: <b>%s seconds</b>"
msgstr "Instalación comienza en: <b>%s segundos</b>"

#: yali4/gui/ScrSummary.py:122
msgid "Keyboard Settings"
msgstr "Teclado"

#: yali4/gui/ScrSummary.py:123
#, python-format
msgid "Selected keyboard layout is <b>%s</b>"
msgstr "Distribución de teclado <b>%s</b>"

#: yali4/gui/ScrSummary.py:127
msgid "Date/Time Settings"
msgstr "Configuración Fecha/Hora"

#: yali4/gui/ScrSummary.py:128
#, python-format
msgid "Selected TimeZone is <b>%s</b>"
msgstr "Zona horaria <b>%s</b>"

#: yali4/gui/ScrSummary.py:133
msgid "User Settings"
msgstr "Usuarios"

# is this grammer right ? "added"
#: yali4/gui/ScrSummary.py:135
#, python-format
msgid "User %s (<b>%s</b>) added."
msgstr "Añadir usuario %s (<b>%s</b>)."

#: yali4/gui/ScrSummary.py:137
#, python-format
msgid "User %s (<b>%s</b>) added with <u>administrator privileges</u>."
msgstr "Añadir usuario %s (<b>%s</b>) con <u>privilegios de administración</u>."

#: yali4/gui/ScrSummary.py:143
msgid "Hostname Settings"
msgstr "Nombre de la Máquina"

#: yali4/gui/ScrSummary.py:144
#, python-format
msgid "Hostname is set as <b>%s</b>"
msgstr "hostname: <b>%s</b>"

#: yali4/gui/ScrSummary.py:150
msgid "Partition Settings"
msgstr "Particiones"

#: yali4/gui/ScrSummary.py:152
msgid "Automatic Partitioning selected."
msgstr "Particionamiento automático."

# i think plural of MB remains MB for me ;) (at least in english and spanish..)
#: yali4/gui/ScrSummary.py:162
#, python-format
msgid ""
"Partition <b>%(partition)s</b> <b>added</b> to device <b>%(device)s</b> with "
"<b>%(size)s MBs</b> as <b>%(fs)s</b>."
msgstr ""
<<<<<<< HEAD
"<b>\n"
"<p>No especificó a un administrador del sistema!</p>\n"
"\n"
"<p>Un usuario sin derechos de administración del sistema no puede realizar "
"tareas de mantenimiento \n"
"del sistema. Por favor defina un usuario administrador del sistema.</p>\n"
"\n"
"<p>Presione \"Cancelar\" para definir el usuario administrador (recomendado) "
"o \"OK\"  \n"
"para avanzar a la próxima pantalla.</p>\n"
"</b>\n"
=======
"Partición <b>%(partition)s</b> <b>agregada</b> a dispositivo <b>%(device)s</"
"b> de <b>%(size)s MB</b> como <b>%(fs)s</b>."
>>>>>>> 6455b02b

#: yali4/gui/ScrSummary.py:180
msgid "Automatic Partitioning (resize method) selected."
msgstr "Particionamiento automático (método redimensionar)."

#: yali4/gui/ScrSummary.py:196
#, python-format
msgid ""
"Partition <b>%(partition)s - %(currentFs)s</b> <b>resized</b> to <b>%"
"(resizeTo)s MBs</b>, previous size was <b>%(currentSize)s MBs</b>."
msgstr ""
"Partición <b>%(partition)s - %(currentFs)s</b> <b>redimensionada</b> a <b>%"
"(resizeTo)s MB</b>, tamaño anterior era <b>%(currentSize)s MB</b>"

#: yali4/gui/ScrSummary.py:198
#, python-format
msgid ""
"Partition <b>%(newPartition)s</b> <b>added</b> to device <b>%(device)s</b> "
"with <b>%(size)s MBs</b> as <b>%(fs)s</b>."
msgstr ""
"Partición <b>%(newPartition)s</b> <b>agregada</b> a dispositivo <b>%(device)"
"s</b> con <b>%(size)s MB</b> como <b>%(fs)s</b>."

<<<<<<< HEAD
#: yali/gui/ScrUsers.py:200
msgid "<font color=\"#FF6D19\">Username contains invalid characters!</font>"
msgstr ""
"<font color=\"#FF6D19\">El nombre de usuario contiene caracteres no válidos!"
"</font>"

#: yali/gui/ScrUsers.py:204
msgid "<font color=\"#FF6D19\">Realname contains invalid characters!</font>"
msgstr "<font color=\"#FF6D19\">Nombre real contiene caracteres no válidos!</font>"
=======
# favor revisar contexto
#: yali4/gui/ScrSummary.py:199
#, python-format
msgid "Partition <b>%(newPartition)s</b> <b>selected</b> as <b>%(type)s</b>."
msgstr "Partición <b>%(newPartition)s</b> <b>se usará</b> para <b>%(type)s</b>."

#: yali4/gui/ScrSummary.py:214
msgid "Bootloader Settings"
msgstr "Cargador de arranque"
>>>>>>> 6455b02b

#: yali4/gui/ScrSummary.py:215
#, python-format
msgid "GRUB will be installed to <b>%s</b>."
msgstr "Instalar GRUB en <b>%s</b>."

#: yali4/gui/ScrSummary.py:217
msgid "GRUB will not be installed."
msgstr "GRUB no se instalará."

#: yali4/gui/ScrSummary.py:241
msgid "Before Starting"
msgstr "Antes de comenzar la instalación"

<<<<<<< HEAD
# here i changed the sense of the last sentence to: "enjoy the experience with Pardus"
# ...avanzada...(creo, no estoy seguro)
# without discrupting your previous documents and settings - is this true ? sounds like update facilty ?
#: yali/gui/ScrWelcome.py:30
=======
#: yali4/gui/ScrSummary.py:242
msgid ""
"<p><b><u>Warning</u></b>: There is a resizing operation and it may corrupt "
"your partition,<br>\n"
"                                        rendering your data unreachable."
"<br>\n"
"                                        Make sure that you have a backup for "
"this partition.<br>\n"
"                                        <b>Note that this operation cannot "
"be undone.</b></p>"
msgstr ""
"<p><b><u>Alerta</u></b>: Está a punto de iniciar una tarea de "
"redimensionamiento de partición,<br>\n"
"                      Esta operación podría dejar inaccesible sus datos. "
"<br>\n"
"                                        Asegúrese que tenga una copia de "
"seguridad para esta partición.<br>\n"
"                                        <b>Tenga en cuenta que esta "
"operación no se puede deshacer !</b></p>"

#: yali4/gui/ScrSummary.py:267 yali4/gui/ScrSummary.py:278
#: yali4/gui/ScrSummary.py:294
msgid "Formatting..."
msgstr "Formateando..."

#: yali4/gui/ScrSummary.py:273 yali4/gui/ScrSummary.py:285
msgid "Writing disk tables..."
msgstr "Guardando tablas de particiones..."

#: yali4/gui/ScrSummary.py:275
msgid "Resizing..."
msgstr "Redimensionando..."

#: yali4/gui/ScrUsers.py:32
msgid "Set Users"
msgstr "Creación de Usuarios"

#: yali4/gui/ScrUsers.py:33
msgid "Create users to use Pardus..."
msgstr "Crear los usuarios, que usarán Pardus..."

#: yali4/gui/ScrUsers.py:35
>>>>>>> 6455b02b
msgid ""
"\n"
"<font size=\"+2\">User setup</font>\n"
"<font size=\"+1\">\n"
"<p>\n"
"Pardus 2009 allows multiple users to share the same computer.\n"
"You can assign management rights to the users you create; you can also\n"
"configure permissions to users for various operations through User Manager.\n"
"</p>\n"
"<p>\n"
"To create a new user, fill in the form and press the \"Create User\" "
"button.\n"
"If you want a user to be automatically logged in to the system, select\n"
"the user from the list; if you want to delete a user, \n"
"select his/her username from the list and press \"Delete Selected User\".\n"
"Proceed with the installation after you make your selections.\n"
"</p>\n"
"<p>\n"
"Click Next button to proceed.\n"
"</p>\n"
"</font>\n"
msgstr ""
"\n"
"<font size=\"+2\">Configuración de Usuarios</font>\n"
"<font size=\"+1\">\n"
<<<<<<< HEAD
"<p>Bienvenido a Pardus, el escritorio nuevo y práctico \n"
"con aplicaciones adaptadas para su uso. Con Pardus Linux, puede \n"
"conectarse a internet, leer e-mails, trabajar con documentos, escuchar musica y reproducir DVDs. Su interfaz avanzada, pero fácil de usar\n"
"le permitirá ser más eficiente y productivo.\n"
"</p>\n"
"\n"
"<p>\n"
"Este programa instalará Pardus Linux en su equipo sin corromper documentos y configuraciones previos.\n"
"Sin embargo, recomendamos que realice una copia de seguridad antes de avanzar. \n"
"</p>\n"
"<p>\n"
"El instalador reconocerá el hardware del equipo y lo configurará\n"
"según requerido. Notará las teclas con flechas en la parte inferior de la pantalla: Uselos para avanzar a la pantalla siguiente.\n"
=======
"<p>\n"
"Pardus 2009 permite compartir la misma computadora entre varios usuarios.\n"
"Puede conceder derechos de administración del sistema; También puede\n"
"configurar permisos para determinadas operaciones en el Administrador de "
"Usuarios.\n"
"</p>\n"
"<p>\n"
"Para crear un usuario nuevo, complete los datos del formulario y presione "
"\"Agregar Usuario\".\n"
"Si desea que el sistema arranque automáticamente con un usuario determinado, "
"seleccione\n"
"al usuario de la lista; Si desea eliminar un usuario, \n"
"seleccione su nombre en la lista y presione \"Eliminar\".\n"
>>>>>>> 6455b02b
"</p>\n"
"<p>\n"
"Presione el botón Siguiente para continuar.\n"
"</p>\n"
"</font>\n"

#: yali4/gui/ScrUsers.py:154 yali4/gui/ScrUsers.py:329
msgid "Update User"
msgstr "Actualizar Usuario"

#: yali4/gui/ScrUsers.py:243
msgid "Username exists, choose another one!"
msgstr "El nombre del usuario ya existe, por favor elija otro!"

#: yali4/gui/ScrUsers.py:246
msgid "Username contains invalid characters!"
msgstr "El nombre de usuario contiene caracteres no válidos!"

#: yali4/gui/ScrUsers.py:249
msgid "Realname contains invalid characters!"
msgstr "Nombre real contiene caracteres no válidos!"

#: yali4/gui/ScrUsers.py:257
msgid "User ID used before, choose another one!"
msgstr "ID de usuario ya está en uso, elija otro!"

#: yali4/gui/ScrWelcome.py:30
msgid "Welcome !! "
msgstr "Bienvenido !!"

#: yali4/gui/ScrWelcome.py:31
msgid "Welcome to the Pardus installer..."
msgstr "Bienvenido al asistente de instalación de Pardus..."

#: yali4/gui/ScrWelcome.py:32
msgid ""
"\n"
"<font size=\"+2\">Welcome !</font>\n"
"<font size=\"+1\"><p>Welcome to Pardus 2009 that contains many easy-to-use "
"software components. You can do everything you need to, including, but not "
"limited to, connecting to the Internet, creating documents, playing games, "
"listening to music using Pardus 2009.</p>\n"
"<p>This application will help you with the installation of Pardus 2009 to "
"your computer in few and easy steps and then do what is necessary to "
"identify and configure your hardware. We advise you to backup your data in "
"your disk(s) before starting with the installation.</p>\n"
"<p>You can start the installation process (and step in on a free world) by "
"pressing the Next button.</p>\n"
"</font>\n"
msgstr ""
"\n"
"<font size=\"+2\">Bienvenido !</font>\n"
"<font size=\"+1\"><p>Bienvenido a Pardus 2009 que le ofrece muchos "
"componentes de software fáciles de usar. Puede realizar con Pardus 2009 todo "
"tipo de tarea, como por ejemplo conectarse a Internet, crear documentos, "
"jugar, escuchar musica.</p>\n"
"<p>Éste asistente le guiará durante la instalación de Pardus 2009 en su "
"computadora en algunos pocos y sencillos pasos para luego proceder "
"automáticamente con la detección y configuración de su hardware. Le "
"recomendamos realizar copias de respaldo de sus datos antes de iniciar la "
"instalación.</p>\n"
"<p>Puede iniciar el proceso de instalación (y hacer un paso al mundo de la "
"libertad) presionando el botón Siguiente.</p>\n"
"</font>\n"

#: yali4/gui/YaliDialog.py:127 yali4/gui/YaliDialog.py:154
msgid "Yes"
msgstr "Si"

#: yali4/gui/YaliDialog.py:128 yali4/gui/YaliDialog.py:155
msgid "No"
msgstr "No"

# favor revisar - el estilo de mi lenguaje
#: yali4/gui/YaliDialog.py:133
msgid "Don't ask again"
msgstr "Ya no me preguntes más"

#: yali4/gui/YaliDialog.py:138
msgid "Do you want to continue ?"
msgstr "Desea continuar ?"

#: yali4/gui/YaliDialog.py:153
msgid "Eject CD"
msgstr "Expulsar CD"

#: yali4/gui/YaliDialog.py:179 yali4/gui/YaliDialog.py:196
msgid "Ok"
msgstr ""

#: yali4/gui/YaliDialog.py:180
msgid "Please insert a new CD and then click Ok"
msgstr "Por favor inserte un nuevo CD y presione Ok"

#: yali4/gui/YaliDialog.py:182
msgid "Insert New CD"
msgstr "Inserte CD nuevo"

#: yali4/gui/YaliDialog.py:194
msgid "Information"
msgstr "Información"

#: yali4/gui/YaliWindow.py:72 yali4/gui/YaliWindow.py:161
msgid "Show Help"
msgstr "Mostrar Ayuda"

#: yali4/gui/YaliWindow.py:88 yali4/gui/YaliWindow.py:96 yali4/sysutils.py:172
msgid "right"
msgstr "derecho"

#: yali4/gui/YaliWindow.py:95 yali4/gui/YaliWindow.py:98 yali4/sysutils.py:171
msgid "left"
msgstr "izquierdo"

#: yali4/gui/YaliWindow.py:99
msgid "Mouse Settings"
msgstr "Configuración de Ratón"

#: yali4/gui/YaliWindow.py:100
#, python-format
msgid "You just used <b>%s</b> button."
msgstr "Acaba de presionar el botón <b>%s</b>."

# sorry, in spanish there are special words for right-handed and left-handed. I changed the sentence so i could apply the simple words (right, left) as in english.
# Although there is still some grammer issue (hand and button have different sex in spanish!)
#: yali4/gui/YaliWindow.py:101
#, python-format
msgid "Do you want to use <b>%s</b> handed mouse settings ?"
msgstr "Desea usar la configuración de ratón para mano <b>%s</b> ?"

#: yali4/gui/YaliWindow.py:137
msgid "Terminal"
msgstr "Terminal"

#: yali4/gui/YaliWindow.py:142
msgid "Tetris"
msgstr "Tetris"

#: yali4/gui/YaliWindow.py:164
msgid "Hide Help"
msgstr "Oultar Ayuda"

# you mean the MS product ? if you wanted to say just "pencereler" the translation should be: "Ventanas"
#: yali4/bootloader.py:216 yali4/bootloader.py:221
msgid "Windows"
msgstr "Windows"

# favor revisar - you should, lo dejé como estaba al traducir la version anterior en ingles: es recomendable
# pero está bien así ? o debería ser "Usted debería" .. ?
#: yali4/filesystem.py:165
#, python-format
msgid ""
"FSCheck found some problems on partition %s and fixed "
"them.                                      You should restart the machine "
"before starting the installation process !"
msgstr ""
"FSCheck encontró algunos problemas en partición %s y los "
"arregló.                                 Es recomendable reiniciar la "
"computadora antes de continuar el proceso de instalación !"

#: yali4/filesystem.py:168
#, python-format
msgid "FSCheck failed on %s"
msgstr "FSCheck fallado en %s"

#: yali4/filesystem.py:380 yali4/filesystem.py:471
msgid "Partition is not ready for resizing. Check it before installation."
msgstr ""
"No posible redimensionar la partición. Favor verifiquela antes de la "
"instalación."

#: yali4/filesystem.py:477
#, python-format
msgid "Resize failed on %s "
msgstr "Redimensionar fallado en %s"

# Traza/Registro/mensaje
#: yali4/__init__.py:61
msgid "Backtrace:"
msgstr "Trazo inverso:"

# translated in spanish: error while loading module xx. etc...
# i think it should be ok, favor revisar
#: yali4/installer.py:150
#, python-format
msgid ""
"Plugin (%s) not found or error occurred while loading. Switching to normal "
"installation process."
msgstr ""
"Error durante la carga del módulo (%s). Cambiando al proceso de instalación "
"normal."

#: yali4/installer.py:156
msgid "YALI Is Working..."
msgstr "YALI trabajando..."

#: yali4/installer.py:172
msgid "Starting for CD Check"
msgstr "Iniciando comprobación de CD"

#: yali4/installer.py:190
#, python-format
msgid "Checking: %s"
msgstr "Comprobando: %s"

#: yali4/installer.py:197
msgid "Check Failed"
msgstr "Verificación fallada"

#: yali4/installer.py:198
msgid ""
"<b><p>Integrity check for packages failed.                                  "
"It seems that installation CD is broken.</p></b>"
msgstr ""
"<b><p>Verificación de integridad de paquetes "
"falló.                                   Aparentemente el CD de instalación "
"está defectuoso.</p></b>"

#: yali4/installer.py:202
msgid ""
"<font color=\"#FFF\"><b>Check succeeded. You can proceed to the next screen."
"</b></font>"
msgstr ""
"<font color=\"#FFF\"><b>Verificación terminada con éxito. Puede avanzar a la "
"siguiente pantalla.</b></font>"

#: yali4/installer.py:220
msgid "Setting time settings.."
msgstr "Configurando reloj..."

#: yali4/installer.py:247
msgid "Disk analyze started.."
msgstr "Analisis de disco iniciado.."

# favir revisar, eventualmente acortar: "Guardando partitiones"
#: yali4/installer.py:305
msgid "Writing disk tables ..."
msgstr "Guardando tablas de particiones..."

#: yali4/installer.py:367
msgid "Resize Finished ..."
msgstr "Redimensionar terminado..."

#: yali4/installer.py:373
msgid "Creating new partition ..."
msgstr "Creando nueva partición..."

# favor verificar, a observar contexto
#: yali4/installer.py:392
msgid "Failed to use partition for automatic installation "
msgstr "Falla al utilizar partición para la instalación automática "

#: yali4/installer.py:514
msgid "Setting Hostname..."
msgstr "Estableciendo hostname..."

#: yali4/installer.py:515
msgid "Setting TimeZone..."
msgstr "Estableciendo Zona Horaria..."

#: yali4/installer.py:516
msgid "Setting Root Password..."
msgstr "Guardando contraseña de Root..."

#: yali4/installer.py:517
msgid "Adding Users..."
msgstr "Agregando usuarios..."

#: yali4/installer.py:518
msgid "Writing Console Data..."
msgstr "Guardando datos de consola..."

#: yali4/installer.py:519
msgid "Migrating X.org Configuration..."
msgstr "Migrando configuración X.org ..."

# favor revisar, podria ser catalogo..
#: yali4/installer.py:521
msgid "Copy Pisi index..."
msgstr "Copiando índice de Pisi ..."

# i shortened this like: "miscelaneous configurations" .. favor revisar
#: yali4/installer.py:522
msgid "Setting misc. package configurations..."
msgstr "Configuraciones varios..."

#: yali4/localedata.py:20
msgid "Turkish"
msgstr "Turco"

#: yali4/localedata.py:22
msgid "Turkish F"
msgstr "Turco F"

#: yali4/localedata.py:22
msgid "Turkish Q"
msgstr "Turco Q"

#: yali4/localedata.py:31
msgid "English"
msgstr "Inglés"

#: yali4/localedata.py:42
msgid "English GB"
msgstr "Inglés GB"

#: yali4/localedata.py:52
msgid "Greek"
msgstr "Griego"

#: yali4/localedata.py:62
msgid "Afrikaans"
msgstr "Afrikaans"

#: yali4/localedata.py:72
msgid "Vietnamese"
msgstr "Vietnamita"

#: yali4/localedata.py:82
msgid "Catalan"
msgstr "Catalán"

#: yali4/localedata.py:93
msgid "Italian"
msgstr "Italiano"

#: yali4/localedata.py:104
msgid "Czech"
msgstr "Checo"

#: yali4/localedata.py:114
msgid "Welsh"
msgstr "Galés"

#: yali4/localedata.py:124
msgid "Arabic"
msgstr "Árabe"

#: yali4/localedata.py:134
msgid "Estonian"
msgstr "Estoniano"

#: yali4/localedata.py:144
msgid "Spanish"
msgstr "Español"

#: yali4/localedata.py:155
msgid "Russian"
msgstr "Ruso"

#: yali4/localedata.py:165
msgid "Dutch"
msgstr "Holandés"

#: yali4/localedata.py:176
msgid "Portuguese"
msgstr "Portugués"

#: yali4/localedata.py:187
msgid "Norwegian"
msgstr "Noruego"

#: yali4/localedata.py:197
msgid "Icelandic"
msgstr "Islandés"

#: yali4/localedata.py:207
msgid "Polish"
msgstr "Polaco"

#: yali4/localedata.py:218
msgid "Belgium"
msgstr "Belga"

#: yali4/localedata.py:228
msgid "French"
msgstr "Francés"

#: yali4/localedata.py:239
msgid "Bulgarian"
msgstr "Búlgaro"

#: yali4/localedata.py:249
msgid "Slovenian"
msgstr "Esloveno"

#: yali4/localedata.py:259
msgid "Croatian"
msgstr "Croata"

#: yali4/localedata.py:269
msgid "German"
msgstr "Alemán"

#: yali4/localedata.py:280
msgid "Danish"
msgstr "Danés"

#: yali4/localedata.py:290
msgid "Brazilian"
msgstr "Portugués de Brasil"

#: yali4/localedata.py:300
msgid "Finnish"
msgstr "Finlandés"

#: yali4/localedata.py:310
msgid "Hungarian"
msgstr "Húngaro"

#: yali4/localedata.py:320
msgid "Japanese"
msgstr "Japonés"

# Malayo? - no sé su nombre, pero queda al lado de thailandia, burmese ?
#: yali4/localedata.py:330
msgid "Malayalam"
msgstr "Malayalamés"

#: yali4/localedata.py:340
msgid "Swedish"
msgstr "Sueco"

#: yali4/localedata.py:351
msgid "Macedonian"
msgstr "Macedonio"

#: yali4/localedata.py:361
msgid "Slovak"
msgstr "Eslovaco"

#: yali4/localedata.py:371
msgid "Ukrainian"
msgstr "Ucraniano"

#: yali4/localedata.py:381
msgid "Serbian"
msgstr "Serbio"

#: yali4/partition.py:34
msgid "unknown"
msgstr "desconocido"

#: yali4/partition.py:206
msgid "free space"
msgstr "Espacio disponible"

#: yali4/partitiontype.py:36
msgid "Install Root"
msgstr "Raíz (/) del sistema"

#: yali4/partitiontype.py:43
msgid "as Pardus System Files (mandatory)"
msgstr "Raíz (/) del Sistema (requerido)"

#: yali4/partitiontype.py:46
msgid "Users' Files"
msgstr "Archivos de los usuarios"

#: yali4/partitiontype.py:53
msgid "as User Files (optional)"
msgstr "Archivos de los usuarios (opcional)"

#: yali4/partitiontype.py:56
msgid "Swap"
msgstr "Intercambio (swap)"
<<<<<<< HEAD
=======

#: yali4/partitiontype.py:64
msgid "as Swap Space (optional)"
msgstr "Espacio de intercambio Swap (opcional)"

# favor verificar, no estoy seguro, particion de backup, o guardar particion
#: yali4/partitiontype.py:67
msgid "Archive Partition"
msgstr "Partición de datos"

#: yali4/partitiontype.py:82
msgid "as Storage Area"
msgstr "Área de almacenamiento"

# if this is a message at the bottom line - this string should be shortened..
#: yali4/postinstall.py:180
#, python-format
msgid "User <b>%s</b>'s home directory is being prepared.."
msgstr "Preparando directorio home de usuario <b>%s</b>.."

#: yali4/storage.py:375
#, python-format
msgid "Not enough free space on %s to create new partition"
msgstr "No hay suficiente espacio libre en %s para crear una partición nueva"
>>>>>>> 6455b02b
<|MERGE_RESOLUTION|>--- conflicted
+++ resolved
@@ -1,8 +1,4 @@
-<<<<<<< HEAD
-# translation of es.po to Spanish
-=======
 # translation of es.po to spanish
->>>>>>> 6455b02b
 # translation of es.po to
 # Copyright (C) YEAR THE PACKAGE'S COPYRIGHT HOLDER
 # This file is distributed under the same license as the PACKAGE package.
@@ -10,27 +6,16 @@
 # Klemens Häckel <click3d_at_linuxmail_org>, 2007, 2008.
 # klemens <click3d at linuxmail org>, 2007.
 # Christian Faure <christian.faurebouvard@laposte.net>, 2007.
-<<<<<<< HEAD
-# Klemens Haeckel <click3d at linuxmail dot org>, 2008.
-=======
 # Klemens Häckel <click3d at linuxmail dot org>, 2008, 2009.
 # Klemens Häckel <click3d at linuxmail dot com>, 2008, 2009.
->>>>>>> 6455b02b
 msgid ""
 msgstr ""
 "Project-Id-Version: es\n"
 "Report-Msgid-Bugs-To: \n"
-<<<<<<< HEAD
-"POT-Creation-Date: 2007-11-28 09:09+0200\n"
-"PO-Revision-Date: 2008-02-17 09:14-0300\n"
-"Last-Translator: Klemens Haeckel <click3d at linuxmail dot org>\n"
-"Language-Team: Spanish <es@li.org>\n"
-=======
 "POT-Creation-Date: 2009-07-16 23:40+0300\n"
 "PO-Revision-Date: 2009-07-16 19:47-0400\n"
 "Last-Translator: Klemens Häckel <click3d at linuxmail dot org>\n"
 "Language-Team: spanish <es@li.org>\n"
->>>>>>> 6455b02b
 "MIME-Version: 1.0\n"
 "Content-Type: text/plain; charset=UTF-8\n"
 "Content-Transfer-Encoding: 8bit\n"
@@ -93,17 +78,6 @@
 "\" font-size:12pt; font-weight:600;\">Partitioning method</span></p></body></"
 "html>"
 msgstr ""
-<<<<<<< HEAD
-"<font size=\"+1\"><b>Seleccione el método de particionamiento:</b></font>\n"
-"\n"
-"<p>Abajo puede seleccionar el disco a particionar automáticamente.\n"
-"El disco seleccionado será utilizado para la instalación de Pardus.</p>\n"
-"\n"
-"<p><font color=\"#FF6D19\"><b><u>ALERTA:</u></b>\n"
-"El particionamiento automatico utiliza todo el disco para la instalación de "
-"Pardus.\n"
-"Todos los datos del disco seleccionado serán eliminados !</font></p>"
-=======
 "<!DOCTYPE HTML PUBLIC \"-//W3C//DTD HTML 4.0//EN\" \"http://www.w3.org/TR/"
 "REC-html40/strict.dtd\">\n"
 "<html><head><meta name=\"qrichtext\" content=\"1\" /><style type=\"text/css"
@@ -124,7 +98,6 @@
 "Por favor elija un método de particionamiento, y luego un dispositivo donde "
 "se aplicará. <br>La lista de dispositivos se actualizará según el método "
 "seleccionado."
->>>>>>> 6455b02b
 
 #: yali4/gui/Ui/autopartwidget.py:116
 msgid "Automatic"
@@ -205,11 +178,7 @@
 msgstr ""
 "<b>Desea instalar el cargador de arranque (GRUB) en el MBR del disco ?</b>\n"
 "\n"
-<<<<<<< HEAD
-"<p>Se requiere un cargador de arranque para iniciar Pardus.</p>\n"
-=======
 "<p>Se necesita un cargador de arranque para iniciar su sistema.</p>\n"
->>>>>>> 6455b02b
 "\n"
 "<p>Si no instala un cargador de arranque o elige su instalación a la "
 "partición raíz (/), tendrá que configurar el cargador de sistema ya "
@@ -221,31 +190,6 @@
 msgstr "Seleccione el destino para la instalación del cargador de arranque"
 
 # cual sería la mejor forma de expresar booteable
-<<<<<<< HEAD
-#: yali/gui/Ui/bootloaderwidget.py:103
-msgid "Install to first bootable disk (recommended)"
-msgstr "Instalar a primer disco apto para arranque (recomendado)"
-
-# cambiar "root" por "raíz (/)"
-#: yali/gui/Ui/bootloaderwidget.py:104
-msgid "Install to Pardus installed partition"
-msgstr "Instalar en partición raíz (/) de Pardus"
-
-# when writing the english you seemed very romantic ? ;)
-# should say "below" in english !! - "belove" sounds funny
-#: yali/gui/Ui/bootloaderwidget.py:105
-msgid "Install to selected disk belove"
-msgstr "Instalar a disco seleccionado abajo"
-
-# shouldn't it be in english: "Select the disk (you want) to install the bootloader to:"
-# Seleccione el disco donde se instalará el cargador de arranque:
-#: yali/gui/Ui/bootloaderwidget.py:106
-msgid "Select the disk you to install bootloader:"
-msgstr "Seleccione el disco donde se instalará el cargador de arranque:"
-
-# No Instalar el cargador de arranque
-#: yali/gui/Ui/bootloaderwidget.py:107
-=======
 #: yali4/gui/Ui/bootloaderwidget.py:82 yali4/gui/Ui/rescuegrubwidget.py:77
 msgid "First bootable disk (recommended)"
 msgstr "Primer disco apto para arranque (recomendado)"
@@ -260,7 +204,6 @@
 msgstr "Disco seleccionado abajo"
 
 #: yali4/gui/Ui/bootloaderwidget.py:85
->>>>>>> 6455b02b
 msgid "Don't install bootloader"
 msgstr "No Instalar el cargador de arranque"
 
@@ -365,16 +308,9 @@
 msgid "Installing Package: "
 msgstr "Instalando Paquete:"
 
-<<<<<<< HEAD
-# Seleccione la distribución de su teclado.
-#: yali/gui/Ui/keyboardwidget.py:68
-msgid "Select the keyboard layout of your choice."
-msgstr "Seleccione la distribución del teclado."
-=======
 #: yali4/gui/Ui/keyboardwidget.py:60
 msgid "Choose a keyboard layout:"
 msgstr "Seleccione una distribución de teclado:"
->>>>>>> 6455b02b
 
 #: yali4/gui/Ui/keyboardwidget.py:61
 msgid "Test selected layout:"
@@ -604,12 +540,6 @@
 "este usuario especial y no la olvide! Por razones de seguridad se recomienda "
 "que no anote esta contraseña en ninguna parte.</p>"
 
-<<<<<<< HEAD
-# Nombre de la máquina (host)
-#: yali/gui/Ui/rootpasswidget.py:134
-msgid "Hostname:"
-msgstr "Nombre de la máquina (hostname):"
-=======
 #: yali4/gui/Ui/rootpasswidget.py:172
 msgid "System administrator password:"
 msgstr "Contraseña del Administrador:"
@@ -617,7 +547,6 @@
 #: yali4/gui/Ui/rootpasswidget.py:173
 msgid "System administrator password (again):"
 msgstr "Repetir Contraseña:"
->>>>>>> 6455b02b
 
 #: yali4/gui/Ui/rootpasswidget.py:182
 msgid "Hostname:"
@@ -1114,11 +1043,6 @@
 msgid "Delete All Partitions"
 msgstr "Eliminar todas las particiones"
 
-<<<<<<< HEAD
-#: yali/gui/PartListImpl.py:312
-msgid "Can't get partition info from partition request!"
-msgstr "No posible obtener informaciones sobre las particiones !"
-=======
 # maybe here should add a comment, this refers to / "root" (or system-) partition, i might have configured my pardus distributed over several partitions (home, var, boot, ..)
 #: yali4/gui/DiskWidgets.py:534
 msgid "Pardus will install here"
@@ -1132,7 +1056,6 @@
 #: yali4/gui/DiskWidgets.py:540
 msgid "Swap will be here"
 msgstr "Aquí estará el espacio de intercambio (Swap)"
->>>>>>> 6455b02b
 
 #: yali4/gui/DiskWidgets.py:543
 msgid "Backup or archive files will store here"
@@ -1145,10 +1068,6 @@
 "                                  <b>Size:</b> %s<br>\n"
 "                                  <b>FileSystem:</b> %s%s"
 msgstr ""
-<<<<<<< HEAD
-"No se encuentra o no se ha definido la partición req.partition(). (Puede "
-"ser un pedido fantasma!)"
-=======
 "<b>Ruta:</b> %s<br>\n"
 "                                  <b>Tamaño:</b> %s<br>\n"
 "                                  <b>Sistema de archivos:</b> %s%s"
@@ -1157,7 +1076,6 @@
 #, python-format
 msgid "All partitions on device <b>%(device)s</b> has been deleted."
 msgstr "Se eliminaron todas particiones del dispositivo <b>%(device)s</b>."
->>>>>>> 6455b02b
 
 #: yali4/gui/GUIAdditional.py:75
 msgid ""
@@ -1464,21 +1382,16 @@
 "\n"
 "<font size=\"+1\">\n"
 "<p>\n"
-<<<<<<< HEAD
-"Terminó de instalar exitosamente Pardus, el sistema operativo de escritorio "
-"muy fácil de usar en esta maquina. Ahora puede empezar a jugar con el sistema y continuar siendo "
-"productivo todo el tiempo.\n"
-=======
 "Acaba de instalar exitosamente Pardus Linux, el sistema operativo de "
 "escritorio muy fácil de usar en\n"
 "esta maquina. Ahora puede empezar a jugar con el sistema y continuar siendo "
 "productivo\n"
 "todo el tiempo.\n"
->>>>>>> 6455b02b
 "</p>\n"
 "<P>\n"
 "Presione el bóton siguiente para continuar. Una observación: Está recordando "
-"la contraseña, verdad ?\n"
+"la contraseña,\n"
+"verdad ?\n"
 "</p>\n"
 "</font>\n"
 
@@ -1494,31 +1407,6 @@
 msgid "<b>Rebooting system. Please wait!</b>"
 msgstr "<b>Rebooteando. Por favor espere..!</b>"
 
-<<<<<<< HEAD
-#: yali/gui/ScrGoodbye.py:196
-msgid "Setting Root Password..."
-msgstr "Estableciendo contraseña de Root..."
-
-#: yali/gui/ScrGoodbye.py:197
-msgid "Adding Users..."
-msgstr "Agregando usuarios..."
-
-#: yali/gui/ScrGoodbye.py:198
-msgid "Writing Console Data..."
-msgstr "Guardando datos de consola..."
-
-#: yali/gui/ScrGoodbye.py:199
-msgid "Migrating X.org Configuration..."
-msgstr "Migrando configuración X.org..."
-
-#: yali/gui/ScrGoodbye.py:200
-msgid "Setting misc. package configurations..."
-msgstr "Configurando configuraciones misceláneos de paquetes..."
-
-#: yali/gui/ScrGoodbye.py:201
-msgid "Installing BootLoader..."
-msgstr "Instalando el cargador de arranque..."
-=======
 #: yali4/gui/ScrInstall.py:63
 msgid "Installing system..."
 msgstr "Instalando el sistema.."
@@ -1526,7 +1414,6 @@
 #: yali4/gui/ScrInstall.py:64
 msgid "Installing takes approximately 20 minutes depending on your hardware..."
 msgstr "Instalación tarda ca. 20 minutos, dependiendo del equipo.."
->>>>>>> 6455b02b
 
 #: yali4/gui/ScrInstall.py:66
 msgid ""
@@ -1558,17 +1445,15 @@
 "<font size=\"+1\">\n"
 "\n"
 "<p>\n"
-<<<<<<< HEAD
-"Instalación de Pardus Linux.\n"
-=======
 "En estos instantes se está instalando Pardus en el disco rígido. \n"
->>>>>>> 6455b02b
-"</p>\n"
-"\n"
-"<p>\n"
-"La duración del proceso de instalación depende de \n"
-"las características del equipo. Durante el transcurso puede disfrutar algunos elementos visuales, que\n"
-"muestran algunas características destacadas de Pardus Linux, su nuevo sistema operativo.\n"
+"</p>\n"
+"\n"
+"<p>\n"
+"La duración de este proceso depende de \n"
+"las características de su equipo. Mientras tanto \n"
+"puede disfrutar algunos elementos visuales, que\n"
+"muestran algunas de las características destacadas de Pardus, su \n"
+"nuevo sistema operativo.\n"
 "</p>\n"
 "\n"
 "<p>\n"
@@ -1673,15 +1558,10 @@
 "<font size=\"+2\">Configuración de teclado</font>\n"
 "<font size=\"+1\">\n"
 "<p>\n"
-<<<<<<< HEAD
-"Seleccione una distribución de teclado de la lista, según su hardware o "
-"preferencia.\n"
-=======
 "Aqui puede seleccionar el tipo de teclado y la localización que desea "
 "utilizar. Puede comprobar el resultado de su selección en la caja de "
 "texto. \n"
 "Continúe con la instalación luego de establecer su elección.\n"
->>>>>>> 6455b02b
 "</p>\n"
 "</font>\n"
 
@@ -1721,21 +1601,6 @@
 "\n"
 "<font size=\"+1\">\n"
 "<p>\n"
-<<<<<<< HEAD
-"Pardus puede ser instalado en una gran variedad de hardware. Se puede "
-"instalar Pardus en un disco entero vacío o en una partición de un disco.\n"
-"<b>La installación destruirá todo el contenido existente en las "
-"particiones seleccionadas. </b>\n"
-"</p>\n"
-"<p>\n"
-"La partición automática usa el disco entero para la instalación de Pardus. \n"
-"En esta pantalla puede elegir particionamiento automático de uno de sus  "
-"discos, o puede omitir esta pantalla e intentar un particionamiento manual.\n"
-"</p>\n"
-"<p>\n"
-"Favor consulte la guía <i>Pardus Installing and Using Guide</i> por más "
-"información acerca de particionamiento de disco.\n"
-=======
 "Puede instalar Pardus si dispone de un espacio libre en disco\n"
 " de 4GB (10GB recomendado)o una partición entera vacía.\n"
 "El área o la partición seleccionada para la instalación se va a formatear. \n"
@@ -1752,7 +1617,6 @@
 "<p>\n"
 "Favor consulte la guía de instalación de pardus por más información\n"
 "acerca de particionamiento de disco.\n"
->>>>>>> 6455b02b
 "</p>\n"
 "</font>\n"
 
@@ -1762,7 +1626,7 @@
 "It seems that you don't have the required disk space (min. %s) for Pardus "
 "installation."
 msgstr ""
-"Aparentemente no dispone de suficiente espacio en disco (min. %s) para la "
+"Parece que no dispone de suficiente espacio en disco (min. %s) para la "
 "instalación de Pardus."
 
 #: yali4/gui/ScrPartitionManual.py:31
@@ -1797,38 +1661,6 @@
 "<font size=\"+2\">Particionamiento del disco rígido</font>\n"
 "<font size=\"+1\">\n"
 "<p>\n"
-<<<<<<< HEAD
-"Pardus puede ser instalado en una variedad de hardware. Se puede instalar "
-"Pardus en un disco vacío o una partición de disco.\n"
-"<b>Durante la instalación automática se destruirán todas las informaciones "
-"previas en las particiones seleccionados.</b>\n"
-"</p>\n"
-"<p>\n"
-"Para usar Pardus, debe crear una particion del tipo Linux (para los archivos del sistema), y, opcional, un espacio de intercambio swap (recomendado para un mejor rendimiento). Este espacio de intercambio es utilizado\n"
-" por el sistema, cuando requiere de más memoria de lo que hay disponible en "
-"el sistema. \n"
-"Recomendamos para la instalación del sistema un mínimo de 4 GBs de espacio "
-"en disco rígido \n"
-"y una partición swap (entre 500 MB - 2 GB, de acuerdo a las necesidades). \n"
-"No se permite una partición de Linux de menos de 3.5 GB.\n"
-"Opcionalmente se puede utilizar otra partición de disco para los archivos de los usuarios.\n"
-"</p>\n"
-"<p>\n"
-"Se requiere formatear la partición Linux para su primer uso.\n"
-"Puede habilitar la opción 'Usar espacio libre disponible' para  \n"
-"utilizar automáticamente el espacio restante del disco.\n"
-"</p>\n"
-"<p>\n"
-"La tabla de particiones muestra el dispositivo, tamaño, tipo de partición\n"
-"e información sobre el sistema de archivos. Particiones de disco, que "
-"durante la  \n"
-"instalación de Pardus se van a formatear, se marcan  \n"
-"en la columna 'Format'.\n"
-"</p>\n"
-"<p>\n"
-"Favor consulte la Guía de instalación y Guía de Usuario de Pardus para\n"
-"más informaciones sobre el particionamiento de disco.\n"
-=======
 "En esta pantalla puede particionar manualmente su disco. Puede \n"
 "seleccionar particiones ya existentes y redimensionar o eliminarlas. Puede \n"
 "crear particiones nuevas en espacios vacíos, y puede indicar para que Pardus "
@@ -1842,7 +1674,6 @@
 "<p>\n"
 "Favor consulte la guía de instalación y uso por más información sobre "
 "particionamiento de disco.\n"
->>>>>>> 6455b02b
 "</p>\n"
 "</font>\n"
 
@@ -1895,16 +1726,12 @@
 msgid "Rescue Mode for Password Recovery"
 msgstr "Modo de Rescate para la recuperación de contraseñas"
 
-<<<<<<< HEAD
-#: yali/gui/ScrUsers.py:32
-=======
 # really recover ? or simply re-establish a new one ? or unset - delete the password ?
 #: yali4/gui/ScrRescuePassword.py:43
 msgid "You can recover your password ..."
 msgstr "Puede recuperar su contraseña..."
 
 #: yali4/gui/ScrRescuePassword.py:45
->>>>>>> 6455b02b
 msgid ""
 "\n"
 "<font size=\"+2\">Password Recovery</font>\n"
@@ -2029,20 +1856,8 @@
 "<font size=\"+2\">Resumen de Instalación</font>\n"
 "<font size=\"+1\">\n"
 "<p>\n"
-<<<<<<< HEAD
-"Aparte del administrador del sistema,\n"
-"puede crear una cuenta de usuario para \n"
-" tareas de uso diario, ej. leer e-mail, navegar\n"
-"en la internet y buscando ofertas del día. \n"
-"Las reglas comúnes de elección de contraseña también se aplican aquí: La contraseña debería \n"
-"ser única y privada. Utilíce una contraseña difícil de adivinar, pero fácil de recordar. \n"
-"</p>\n"
-"<p>\n"
-"Presione el botón Siguiente para continuar.\n"
-=======
 "Aquí puede ver las opciones establecidos para la instalación, para que las "
 "pueda verificar antes de iniciar el proceso de la instalación.\n"
->>>>>>> 6455b02b
 "</p>\n"
 "</font>\n"
 
@@ -2112,22 +1927,8 @@
 "Partition <b>%(partition)s</b> <b>added</b> to device <b>%(device)s</b> with "
 "<b>%(size)s MBs</b> as <b>%(fs)s</b>."
 msgstr ""
-<<<<<<< HEAD
-"<b>\n"
-"<p>No especificó a un administrador del sistema!</p>\n"
-"\n"
-"<p>Un usuario sin derechos de administración del sistema no puede realizar "
-"tareas de mantenimiento \n"
-"del sistema. Por favor defina un usuario administrador del sistema.</p>\n"
-"\n"
-"<p>Presione \"Cancelar\" para definir el usuario administrador (recomendado) "
-"o \"OK\"  \n"
-"para avanzar a la próxima pantalla.</p>\n"
-"</b>\n"
-=======
 "Partición <b>%(partition)s</b> <b>agregada</b> a dispositivo <b>%(device)s</"
 "b> de <b>%(size)s MB</b> como <b>%(fs)s</b>."
->>>>>>> 6455b02b
 
 #: yali4/gui/ScrSummary.py:180
 msgid "Automatic Partitioning (resize method) selected."
@@ -2151,17 +1952,6 @@
 "Partición <b>%(newPartition)s</b> <b>agregada</b> a dispositivo <b>%(device)"
 "s</b> con <b>%(size)s MB</b> como <b>%(fs)s</b>."
 
-<<<<<<< HEAD
-#: yali/gui/ScrUsers.py:200
-msgid "<font color=\"#FF6D19\">Username contains invalid characters!</font>"
-msgstr ""
-"<font color=\"#FF6D19\">El nombre de usuario contiene caracteres no válidos!"
-"</font>"
-
-#: yali/gui/ScrUsers.py:204
-msgid "<font color=\"#FF6D19\">Realname contains invalid characters!</font>"
-msgstr "<font color=\"#FF6D19\">Nombre real contiene caracteres no válidos!</font>"
-=======
 # favor revisar contexto
 #: yali4/gui/ScrSummary.py:199
 #, python-format
@@ -2171,7 +1961,6 @@
 #: yali4/gui/ScrSummary.py:214
 msgid "Bootloader Settings"
 msgstr "Cargador de arranque"
->>>>>>> 6455b02b
 
 #: yali4/gui/ScrSummary.py:215
 #, python-format
@@ -2186,12 +1975,6 @@
 msgid "Before Starting"
 msgstr "Antes de comenzar la instalación"
 
-<<<<<<< HEAD
-# here i changed the sense of the last sentence to: "enjoy the experience with Pardus"
-# ...avanzada...(creo, no estoy seguro)
-# without discrupting your previous documents and settings - is this true ? sounds like update facilty ?
-#: yali/gui/ScrWelcome.py:30
-=======
 #: yali4/gui/ScrSummary.py:242
 msgid ""
 "<p><b><u>Warning</u></b>: There is a resizing operation and it may corrupt "
@@ -2234,7 +2017,6 @@
 msgstr "Crear los usuarios, que usarán Pardus..."
 
 #: yali4/gui/ScrUsers.py:35
->>>>>>> 6455b02b
 msgid ""
 "\n"
 "<font size=\"+2\">User setup</font>\n"
@@ -2260,21 +2042,6 @@
 "\n"
 "<font size=\"+2\">Configuración de Usuarios</font>\n"
 "<font size=\"+1\">\n"
-<<<<<<< HEAD
-"<p>Bienvenido a Pardus, el escritorio nuevo y práctico \n"
-"con aplicaciones adaptadas para su uso. Con Pardus Linux, puede \n"
-"conectarse a internet, leer e-mails, trabajar con documentos, escuchar musica y reproducir DVDs. Su interfaz avanzada, pero fácil de usar\n"
-"le permitirá ser más eficiente y productivo.\n"
-"</p>\n"
-"\n"
-"<p>\n"
-"Este programa instalará Pardus Linux en su equipo sin corromper documentos y configuraciones previos.\n"
-"Sin embargo, recomendamos que realice una copia de seguridad antes de avanzar. \n"
-"</p>\n"
-"<p>\n"
-"El instalador reconocerá el hardware del equipo y lo configurará\n"
-"según requerido. Notará las teclas con flechas en la parte inferior de la pantalla: Uselos para avanzar a la pantalla siguiente.\n"
-=======
 "<p>\n"
 "Pardus 2009 permite compartir la misma computadora entre varios usuarios.\n"
 "Puede conceder derechos de administración del sistema; También puede\n"
@@ -2288,7 +2055,6 @@
 "seleccione\n"
 "al usuario de la lista; Si desea eliminar un usuario, \n"
 "seleccione su nombre en la lista y presione \"Eliminar\".\n"
->>>>>>> 6455b02b
 "</p>\n"
 "<p>\n"
 "Presione el botón Siguiente para continuar.\n"
@@ -2689,7 +2455,7 @@
 
 #: yali4/localedata.py:290
 msgid "Brazilian"
-msgstr "Portugués de Brasil"
+msgstr "Portugués Brasil"
 
 #: yali4/localedata.py:300
 msgid "Finnish"
@@ -2738,7 +2504,7 @@
 
 #: yali4/partitiontype.py:36
 msgid "Install Root"
-msgstr "Raíz (/) del sistema"
+msgstr "Instalación Raíz (/)"
 
 #: yali4/partitiontype.py:43
 msgid "as Pardus System Files (mandatory)"
@@ -2755,8 +2521,6 @@
 #: yali4/partitiontype.py:56
 msgid "Swap"
 msgstr "Intercambio (swap)"
-<<<<<<< HEAD
-=======
 
 #: yali4/partitiontype.py:64
 msgid "as Swap Space (optional)"
@@ -2781,4 +2545,3 @@
 #, python-format
 msgid "Not enough free space on %s to create new partition"
 msgstr "No hay suficiente espacio libre en %s para crear una partición nueva"
->>>>>>> 6455b02b
